'''
@author Luke Campbell
@file ion/services/dm/transformation/test_transform_service.py
@description Unit Test for Transform Management Service
'''

from interface.services.dm.ipubsub_management_service import PubsubManagementServiceClient
from interface.services.dm.itransform_management_service import TransformManagementServiceClient
from interface.services.coi.iresource_registry_service import ResourceRegistryServiceClient
from interface.services.icontainer_agent import ContainerAgentClient
from pyon.core.exception import NotFound, BadRequest
from pyon.util.containers import DotDict
from pyon.public import IonObject, RT, log, AT
from pyon.util.unit_test import PyonTestCase
from mock import Mock
from nose.plugins.attrib import attr
from pyon.util.int_test import IonIntegrationTestCase
from ion.services.dm.transformation.transform_management_service import TransformManagementService
from ion.services.dm.transformation.example.transform_example import TransformExample
import unittest

@attr('UNIT',group='dm')
class TransformManagementServiceTest(PyonTestCase):
    """Unit test for TransformManagementService

    """
    def setUp(self):
        mock_clients = self._create_service_mock('transform_management')
        self.transform_service = TransformManagementService()
        self.transform_service.clients = mock_clients
        self.transform_service.clients.pubsub_management = DotDict()
        self.transform_service.clients.pubsub_management['XP'] = 'science.data'
        self.transform_service.clients.pubsub_management['create_stream'] = Mock()
        self.transform_service.clients.pubsub_management['create_subscription'] = Mock()
        self.transform_service.clients.pubsub_management['register_producer'] = Mock()
        self.transform_service.clients.pubsub_management['activate_subscription'] = Mock()
        self.transform_service.clients.pubsub_management['read_subscription'] = Mock()
        self.transform_service.container = DotDict()
        self.transform_service.container['spawn_process'] = Mock()
        self.transform_service.container['id'] = 'mock_container_id'
        self.transform_service.container['proc_manager'] = DotDict()
        self.transform_service.container.proc_manager['terminate_process'] = Mock()
        # CRUD Shortcuts
        self.mock_rr_create = self.transform_service.clients.resource_registry.create
        self.mock_rr_read = self.transform_service.clients.resource_registry.read
        self.mock_rr_update = self.transform_service.clients.resource_registry.update
        self.mock_rr_delete = self.transform_service.clients.resource_registry.delete
        self.mock_rr_find = self.transform_service.clients.resource_registry.find_objects
        self.mock_rr_assoc = self.transform_service.clients.resource_registry.find_associations
        self.mock_rr_create_assoc = self.transform_service.clients.resource_registry.create_association
        self.mock_rr_del_assoc = self.transform_service.clients.resource_registry.delete_association

        self.mock_pd_create = self.transform_service.clients.process_dispatcher_service.create_process_definition
        self.mock_pd_read = self.transform_service.clients.process_dispatcher_service.read_process_definition
        self.mock_pd_update = self.transform_service.clients.process_dispatcher_service.update_process_definition
        self.mock_pd_delete = self.transform_service.clients.process_dispatcher_service.delete_process_definition
        self.mock_pd_schedule = self.transform_service.clients.process_dispatcher_service.schedule_process
        self.mock_pd_cancel = self.transform_service.clients.process_dispatcher_service.cancel_process

        self.mock_ps_create_stream = self.transform_service.clients.pubsub_management.create_stream
        self.mock_ps_create_sub = self.transform_service.clients.pubsub_management.create_subscription
        self.mock_ps_register = self.transform_service.clients.pubsub_management.register_producer
        self.mock_ps_activate = self.transform_service.clients.pubsub_management.activate_subscription
        self.mock_ps_read_sub = self.transform_service.clients.pubsub_management.read_subscription

        self.mock_cc_spawn = self.transform_service.container.spawn_process
        self.mock_cc_terminate = self.transform_service.container.proc_manager.terminate_process

    def test_create_transform_full_config(self):
        # mocks
        proc_def = DotDict()
        proc_def['executable'] = {'module':'my_module', 'class':'class'}
        self.mock_rr_read.return_value = proc_def
        self.mock_cc_spawn.return_value = '123' #PID
        self.mock_rr_create.return_value = ('transform_id','garbage')


        # execution
        configuration = {'process':{
            'name':'mock_name',
            'type':'doesnt_matter',
            'listen_name':'exchange'
            }
        }
        ret = self.transform_service.create_transform('subscription','stream_id','process_definition',configuration)
        # assertions
        self.assertTrue(self.mock_rr_update.called)
        self.mock_cc_spawn.assert_called_with(
            name='mock_name',
            module='my_module',
            cls='class',
            config={'process':{
                'name':'mock_name',
                'type':'doesnt_matter',
                'listen_name':'exchange',
                'publish_streams':{'out_stream':'stream_id'}
                }
            }
        )
        self.assertEquals(self.mock_rr_create_assoc.call_count,3)

    def test_create_transform_no_config(self):
        # mocks
        create_vals = [ ('proc_def_id','garbage'),('transform_id','garbage')]
        def side_effect(*args, **kwargs):
            return create_vals.pop(0)
        self.mock_cc_spawn.return_value = '123' #PID
        self.mock_rr_create.side_effect = side_effect
        self.mock_ps_read_sub.return_value = DotDict({'exchange_name':'exchange'})

        # execution
        configuration = {}
        ret = self.transform_service.create_transform('subscription','stream','',configuration)

        # assertions

        self.mock_cc_spawn.assert_called_with(
            name='transform',
            module='ion.services.dm.transformation.example.transform_example',
            cls='TransformExample',
            config={'process':{
                'name':'transform',
                'type':'stream_process',
                'listen_name':'exchange',
                'publish_streams' : { 'out_stream':'stream' }
                }
            }
        )
        self.assertEquals(self.mock_rr_create.call_count,2)

    def test_create_transform_no_stream(self):
        # mocks
        proc_def = DotDict()
        proc_def['executable'] = {'module':'my_module', 'class':'class'}
        self.mock_rr_read.return_value = proc_def
        self.mock_cc_spawn.return_value = '123' #PID
        self.mock_rr_create.return_value = ('transform_id','garbage')


        # execution
        configuration = {'process':{
            'name':'mock_name',
            'type':'doesnt_matter',
            'listen_name':'exchange'
            }
        }
        ret = self.transform_service.create_transform('subscription','','process_definition',configuration)
        # assertions
        self.assertTrue(self.mock_rr_update.called)
        self.mock_cc_spawn.assert_called_with(
            name='mock_name',
            module='my_module',
            cls='class',
            config={'process':{
                'name':'mock_name',
                'type':'doesnt_matter',
                'listen_name':'exchange'
                }
            }
        )
        self.assertEquals(self.mock_rr_create_assoc.call_count,2)




    def test_update_transform(self):
        with self.assertRaises(NotImplementedError):
            self.transform_service.update_transform()


    def test_read_transform(self):
        # mocks
        self.mock_rr_read.return_value = 'mock_object'

        # execution
        ret = self.transform_service.read_transform('transform_id')

        # assertions
        self.mock_rr_read.assert_called_with('transform_id','')
        self.assertEquals(ret,'mock_object')


    def test_delete_transform(self):
        # mocks
        self.transform_service.read_transform = Mock()
        self.transform_service.read_transform.return_value = DotDict({'process_id':'pid'})
        find_list = ['process_definition','subscription_id','stream_id']
        def finds(*args, **kwargs):
            return ([find_list.pop(0)],'junk')
        self.mock_rr_find.side_effect = finds
        association_list = ['one','two','three']
        def associations(*args,**kwargs):
            return [association_list.pop(0)]
        self.mock_rr_assoc.side_effect = associations


        # execution
        ret = self.transform_service.delete_transform('mock_transform_id')

        # assertions
        self.transform_service.read_transform.assert_called_with(transform_id='mock_transform_id')
        self.mock_cc_terminate.assert_called_with('pid')
        self.assertEquals(self.mock_rr_find.call_count,3)
        self.assertEquals(self.mock_rr_del_assoc.call_count,3)
        self.assertEquals(self.mock_rr_delete.call_count,1)

            

    def test_activate_transform(self):
        # mocks
        self.mock_rr_find.return_value = [['id'],'garbage']

        # execution
        ret = self.transform_service.activate_transform('transform_id')

        # assertions
        self.mock_rr_find.assert_called_with('transform_id',AT.hasSubscription,RT.Subscription,True)
        self.mock_ps_activate.assert_called_with('id')

        # ---
    def test_activate_transform_nonexist(self):
        # mocks
        self.mock_rr_find.return_value = ([],'')

        # execution
        with self.assertRaises(NotFound):
            ret = self.transform_service.activate_transform('transform_id')



    def test_schedule_transform(self):
        # not implemented
        with self.assertRaises(NotImplementedError):
            self.transform_service.schedule_transform()

@attr('INT', group='dm')
class TransformManagementServiceIntTest(IonIntegrationTestCase):

    def setUp(self):
        # set up the container
        self._start_container()

        self.cc = ContainerAgentClient(node=self.container.node,name=self.container.name)

        self.cc.start_rel_from_url('res/deploy/r2deploy.yml')

        self.pubsub_cli = PubsubManagementServiceClient(node=self.cc.node)
        self.tms_cli = TransformManagementServiceClient(node=self.cc.node)
        self.rr_cli = ResourceRegistryServiceClient(node=self.cc.node)

        self.input_stream = IonObject(RT.Stream,name='ctd1 output', description='output from a ctd')
        self.input_stream.original = True
        self.input_stream.mimetype = 'hdf'
        self.input_stream_id = self.pubsub_cli.create_stream(self.input_stream)

        self.input_subscription = IonObject(RT.Subscription,name='ctd1 subscription', description='subscribe to this if you want ctd1 data')
        self.input_subscription.query['stream_id'] = self.input_stream_id
        self.input_subscription.exchange_name = 'a queue'
        self.input_subscription_id = self.pubsub_cli.create_subscription(self.input_subscription)

        self.output_stream = IonObject(RT.Stream,name='transform output', description='output from the transform process')
        self.output_stream.original = True
        self.output_stream.mimetype='raw'
        self.output_stream_id = self.pubsub_cli.create_stream(self.output_stream)


<<<<<<< HEAD
        self.data_product_stream = IonObject(RT.Stream,name='data_product_stream1', description='a simple data product stream test')
        self.data_product_stream.original = True
        self.data_product_stream.producers = ['science.data']
        self.data_product_stream_id = self.pubsub_cli.create_stream(self.data_product_stream)
=======
        self.process_definition = IonObject(RT.ProcessDefinition,name='transform_process')
        self.process_definition.executable = {'module': 'ion.services.dm.transformation.example.transform_example',
                                              'class':'TransformExample'}
        self.process_definition_id, _= self.rr_cli.create(self.process_definition)
>>>>>>> f62f13ec


        
    def test_create_transform(self):
        configuration = {'process':{
            'name':'basic transform',
            'type':'stream_process',
            'listen_name':self.input_subscription.exchange_name,
            }
        }
        transform_id = self.tms_cli.create_transform(
              in_subscription_id=self.input_subscription_id,
              out_stream_id=self.output_stream_id,
              process_definition_id=self.process_definition_id,
              configuration= configuration)

        # test transform creation in rr
        transform = self.rr_cli.read(transform_id)
        self.assertEquals(transform.name,'basic transform')


        # test associations
        predicates = [AT.hasSubscription, AT.hasOutStream, AT.hasProcessDefinition]
        assocs = []
        for p in predicates:
            assocs += self.rr_cli.find_associations(transform_id,p,id_only=True)
        self.assertEquals(len(assocs),3)

        # test process creation
        transform = self.tms_cli.read_transform(transform_id)
        pid = transform.process_id
        proc = self.container.proc_manager.procs[pid]
        self.assertTrue(isinstance(proc,TransformExample))


    def test_create_transform_no_config(self):
        transform_id = self.tms_cli.create_transform(
            in_subscription_id=self.input_subscription_id,
            out_stream_id=self.output_stream_id,
            process_definition_id=self.process_definition_id,
        )

    def test_create_activate_input_only(self):
        transform_id = self.tms_cli.create_transform(
            in_subscription_id=self.input_subscription_id
        )
        self.tms_cli.activate_transform(transform_id)

    def test_read_transform_exists(self):
        trans_obj = IonObject(RT.Transform,name='trans_obj')
        trans_id, _ = self.rr_cli.create(trans_obj)

        res = self.tms_cli.read_transform(trans_id)
        actual = self.rr_cli.read(trans_id)

        self.assertEquals(res._id,actual._id)

    def test_read_transform_nonexist(self):
        with self.assertRaises(NotFound) as e:
            res = self.tms_cli.read_transform('123')

    def test_activate_transform(self):
        configuration = {'process':{
            'name':'test_transform',
            'type':'stream_process',
            'listen_name':'a queue'
        }}
        transform_id = self.tms_cli.create_transform(
            in_subscription_id=self.input_subscription_id,
            out_stream_id=self.output_stream_id,
            process_definition_id=self.process_definition_id,
            configuration=configuration)

        self.tms_cli.activate_transform(transform_id)

    def test_activate_transform_nonexist(self):
        with self.assertRaises(NotFound):
            self.tms_cli.activate_transform('1234')

    def test_delete_transform(self):

        transform_id = self.tms_cli.create_transform(
            in_subscription_id=self.input_subscription_id,
            out_stream_id=self.output_stream_id,
            process_definition_id=self.process_definition_id
            )
        self.tms_cli.delete_transform(transform_id)

        # assertions
        with self.assertRaises(NotFound):
            self.rr_cli.read(transform_id)


    def test_delete_transform_nonexist(self):
        with self.assertRaises(NotFound):
            self.tms_cli.delete_transform('123')
<|MERGE_RESOLUTION|>--- conflicted
+++ resolved
@@ -264,17 +264,10 @@
         self.output_stream_id = self.pubsub_cli.create_stream(self.output_stream)
 
 
-<<<<<<< HEAD
-        self.data_product_stream = IonObject(RT.Stream,name='data_product_stream1', description='a simple data product stream test')
-        self.data_product_stream.original = True
-        self.data_product_stream.producers = ['science.data']
-        self.data_product_stream_id = self.pubsub_cli.create_stream(self.data_product_stream)
-=======
         self.process_definition = IonObject(RT.ProcessDefinition,name='transform_process')
         self.process_definition.executable = {'module': 'ion.services.dm.transformation.example.transform_example',
                                               'class':'TransformExample'}
         self.process_definition_id, _= self.rr_cli.create(self.process_definition)
->>>>>>> f62f13ec
 
 
         
