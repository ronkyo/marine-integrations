#! /usr/bin/env python

"""
@file coi-services/ion/idk/unit_test.py
@author Bill French
@brief Base classes for instrument driver tests.  
"""

# Import pyon first for monkey patching.
from mi.core.log import get_logger ; log = get_logger()

from mock import patch
from pyon.core.bootstrap import CFG

import re
import os
import unittest
from sets import Set

import gevent
import json
from pyon.util.int_test import IonIntegrationTestCase
from ion.agents.port.port_agent_process import PortAgentProcessType

from ion.agents.instrument.driver_process import DriverProcess, DriverProcessType

from mi.idk.comm_config import CommConfig
from mi.idk.config import Config
from mi.idk.common import Singleton
from mi.idk.instrument_agent_client import InstrumentAgentClient
from mi.idk.instrument_agent_client import InstrumentAgentDataSubscribers
from mi.idk.instrument_agent_client import InstrumentAgentEventSubscribers


from mi.idk.exceptions import TestNotInitialized
from mi.idk.exceptions import TestNoCommConfig
from mi.core.exceptions import InstrumentException

from mi.core.instrument.data_particle import DataParticleKey
from mi.core.instrument.instrument_driver import DriverAsyncEvent

from interface.objects import AgentCommand

from mi.core.log import get_logger ; log = get_logger()

from ion.agents.instrument.direct_access.direct_access_server import DirectAccessTypes

from ion.agents.instrument.common import InstErrorCode
from mi.core.instrument.instrument_driver import DriverConnectionState

from ion.agents.port.port_agent_process import PortAgentProcess

from pyon.agent.agent import ResourceAgentState
<<<<<<< HEAD
=======
from pyon.agent.agent import ResourceAgentEvent
>>>>>>> dc6df33f

class InstrumentDriverTestConfig(Singleton):
    """
    Singleton driver test config object.
    """
    driver_module  = None
    driver_class   = None

    working_dir    = "/tmp/" # requires trailing / or it messes up the path. should fix.

    delimeter      = ['<<','>>']
    logger_timeout = 15

    driver_process_type = DriverProcessType.PYTHON_MODULE
    instrument_agent_resource_id = None
    instrument_agent_name = None
    instrument_agent_module = 'ion.agents.instrument.instrument_agent'
    instrument_agent_class = 'InstrumentAgent'
    instrument_agent_packet_config = None
    instrument_agent_stream_encoding = 'ION R2'
    instrument_agent_stream_definition = None
    
    container_deploy_file = 'res/deploy/r2deploy.yml'
    
    initialized   = False
    
    def initialize(self, *args, **kwargs):
        self.driver_module = kwargs.get('driver_module')
        self.driver_class  = kwargs.get('driver_class')
        if kwargs.get('working_dir'):
            self.working_dir = kwargs.get('working_dir')
        if kwargs.get('delimeter'):
            self.delimeter = kwargs.get('delimeter')
        
        self.instrument_agent_resource_id = kwargs.get('instrument_agent_resource_id')
        self.instrument_agent_name = kwargs.get('instrument_agent_name')
        self.instrument_agent_packet_config = kwargs.get('instrument_agent_packet_config')
        self.instrument_agent_stream_definition = kwargs.get('instrument_agent_stream_definition')
        if kwargs.get('instrument_agent_module'):
            self.instrument_agent_module = kwargs.get('instrument_agent_module')
        if kwargs.get('instrument_agent_class'):
            self.instrument_agent_class = kwargs.get('instrument_agent_class')
        if kwargs.get('instrument_agent_stream_encoding'):
            self.instrument_agent_stream_encoding = kwargs.get('instrument_agent_stream_encoding')

        if kwargs.get('container_deploy_file'):
            self.container_deploy_file = kwargs.get('container_deploy_file')

        if kwargs.get('logger_timeout'):
            self.container_deploy_file = kwargs.get('logger_timeout')

        if kwargs.get('driver_process_type'):
            self.container_deploy_file = kwargs.get('driver_process_type')
        
        self.initialized = True

class InstrumentDriverTestCase(IonIntegrationTestCase):
    """
    Base class for instrument driver tests
    """
    
    # configuration singleton
    test_config = InstrumentDriverTestConfig()
    
    @classmethod
    def initialize(cls, *args, **kwargs):
        """
        Initialize the test_configuration singleton
        """
        cls.test_config.initialize(*args,**kwargs)
    
    # Port agent process object.
    port_agent = None
    
    def setUp(self):
        """
        @brief Setup test cases.
        """
        log.debug("InstrumentDriverTestCase setUp")
        
        # Test to ensure we have initialized our test config
        if not self.test_config.initialized:
            return TestNotInitialized(msg="Tests non initialized. Missing InstrumentDriverTestCase.initalize(...)?")
            
        self.clear_events()

    def tearDown(self):
        """
        @brief Test teardown
        """
        log.debug("InstrumentDriverTestCase tearDown")
        
    def clear_events(self):
        """
        @brief Clear the event list.
        """
        self.events = []
        
    def event_received(self, evt):
        """
        @brief Simple callback to catch events from the driver for verification.
        """
        self.events.append(evt)

    @classmethod
    def comm_config_file(cls):
        """
        @brief Return the path the the driver comm config yaml file.
        @return if comm_config.yml exists return the full path
        """
        repo_dir = Config().get('working_repo')
        driver_path = cls.test_config.driver_module
        p = re.compile('\.')
        driver_path = p.sub('/', driver_path)
        abs_path = "%s/%s/%s" % (repo_dir, os.path.dirname(driver_path), CommConfig.config_filename())
        
        log.debug(abs_path)
        return abs_path

    @classmethod
    def get_comm_config(cls):
        """
        @brief Create the comm config object by reading the comm_config.yml file.
        """
        log.info("get comm config")
        config_file = cls.comm_config_file()
        
        log.debug( " -- reading comm config from: %s" % config_file )
        if not os.path.exists(config_file):
            raise TestNoCommConfig(msg="Missing comm config.  Try running start_driver or switch_driver")
        
        return CommConfig.get_config_from_file(config_file)
        

    @classmethod
    def init_port_agent(cls):
        """
        @brief Launch the driver process and driver client.  This is used in the
        integration and qualification tests.  The port agent abstracts the physical
        interface with the instrument.
        @retval return the pid to the logger process
        """
        log.info("Startup Port Agent")

        comm_config = cls.get_comm_config()

        config = {
            'device_addr' : comm_config.device_addr,
            'device_port' : comm_config.device_port,

            'command_port': comm_config.command_port,
            'data_port': comm_config.data_port,

            'process_type': PortAgentProcessType.UNIX,
            'log_level': 5,
        }

        port_agent = PortAgentProcess.launch_process(config, timeout = 60,
            test_mode = True)

        port = port_agent.get_data_port()
        pid  = port_agent.get_pid()

        log.info('Started port agent pid %s listening at port %s' % (pid, port))

        cls.test_config.port_agent = port_agent
        return port

    @classmethod
    def stop_port_agent(cls):
        """
        Stop the port agent.
        """
        log.info("Stop port agent: cls=%s" %cls)
        if cls.test_config.port_agent:
            log.debug("found port agent, now stop it")
            cls.test_config.port_agent.stop()

    
    def init_driver_process_client(self):
        """
        @brief Launch the driver process and driver client
        @retval return driver process and driver client object
        """
        log.info("Startup Driver Process")

        driver_config = {
            'dvr_mod'      : self.test_config.driver_module,
            'dvr_cls'      : self.test_config.driver_class,
            'workdir'      : self.test_config.working_dir,
            'comms_config' : self.port_agent_comm_config(),
            'process_type' : self.test_config.driver_process_type,
        }

        self.driver_process = DriverProcess.get_process(driver_config, True)
        self.driver_process.launch()

        # Verify the driver has started.
        if not self.driver_process.getpid():
            log.error('Error starting driver process.')
            raise InstrumentException('Error starting driver process.')

        try:
            driver_client = self.driver_process.get_client()
            driver_client.start_messaging(self.event_received)
            log.debug("before 'process_echo'")
            retval = driver_client.cmd_dvr('process_echo', 'Test.') # data=? RU
            log.debug("after 'process_echo'")
            self.driver_client = driver_client
        except Exception, e:
            self.driver_process.stop()
            log.error('Error starting driver client. %s', e)
            raise InstrumentException('Error starting driver client.')

        log.info('started its driver.')
    
    def stop_driver_process_client(self):
        """
        Stop the driver_process.
        """
        if self.driver_process:
            self.driver_process.stop()

    def port_agent_comm_config(self):
        port = self.port_agent.get_data_port()
        return {
            'addr': 'localhost',
            'port': port
        }


class InstrumentDriverUnitTestCase(InstrumentDriverTestCase):
    """
    Base class for instrument driver unit tests
    """
    @classmethod
    def setUpClass(cls):
        cls.init_port_agent()

    @classmethod
    def tearDownClass(cls):
        cls.stop_port_agent()

    def compare_parsed_data_particle(self, particle_type, raw_input, happy_structure):
        """
        Compare a data particle created with the raw input string to the structure
        that should be generated.
        
        @param The data particle class to create
        @param raw_input The input string that is instrument-specific
        @param happy_structure The structure that should result from parsing the
            raw input during DataParticle creation
        """
        port_timestamp = happy_structure[DataParticleKey.PORT_TIMESTAMP]
        if DataParticleKey.INTERNAL_TIMESTAMP in happy_structure:
            internal_timestamp = happy_structure[DataParticleKey.INTERNAL_TIMESTAMP]        
            test_particle = particle_type(raw_input, port_timestamp=port_timestamp,
                                          internal_timestamp=internal_timestamp)
        else:
            test_particle = particle_type(raw_input, port_timestamp=port_timestamp)
            
        parsed_result = test_particle.generate_parsed()
        decoded_parsed = json.loads(parsed_result)
        
        driver_time = decoded_parsed[DataParticleKey.DRIVER_TIMESTAMP]
        happy_structure[DataParticleKey.DRIVER_TIMESTAMP] = driver_time
        
        # run it through json so unicode and everything lines up
        standard = json.dumps(happy_structure, sort_keys=True)

        self.assertEqual(parsed_result, standard)
    

class InstrumentDriverIntegrationTestCase(InstrumentDriverTestCase):   # Must inherit from here to get _start_container
    @classmethod
    def setUpClass(cls):
        log.debug("InstrumentDriverIntegrationTestCase.setUpClass")
        cls.init_port_agent()

    @classmethod
    def tearDownClass(cls):
        log.debug("InstrumentDriverIntegrationTestCase.tearDownClass")
        cls.stop_port_agent()

    def setUp(self):
        """
        @brief Setup test cases.
        """
        log.debug("InstrumentDriverIntegrationTestCase.setUp")
        InstrumentDriverTestCase.setUp(self)
        self.port_agent = self.test_config.port_agent

        log.debug("InstrumentDriverIntegrationTestCase setUp")
        self.init_driver_process_client()

    def tearDown(self):
        """
        @brief Test teardown
        """
        log.debug("InstrumentDriverIntegrationTestCase tearDown")
        self.stop_driver_process_client()

        InstrumentDriverTestCase.tearDown(self)

    def test_driver_process(self):
        """
        @Brief Test for correct launch of driver process and communications, including asynchronous driver events.
        """

        log.info("Ensuring driver process was started properly ...")
        
        # Verify processes exist.
        self.assertNotEqual(self.driver_process, None)
        drv_pid = self.driver_process.getpid()
        self.assertTrue(isinstance(drv_pid, int))
        
        self.assertNotEqual(self.port_agent, None)
        pagent_pid = self.port_agent.get_pid()
        self.assertTrue(isinstance(pagent_pid, int))
        
        # Send a test message to the process interface, confirm result.
        log.debug("before 'process_echo'")
        reply = self.driver_client.cmd_dvr('process_echo')
        log.debug("after 'process_echo'")
        self.assert_(reply.startswith('ping from resource ppid:'))

        reply = self.driver_client.cmd_dvr('driver_ping', 'foo')
        self.assert_(reply.startswith('driver_ping: foo'))

        # Test the driver is in state unconfigured.
        # TODO: Add this test back in after driver code is merged from coi-services
        #state = self.driver_client.cmd_dvr('get_current_state')
        #self.assertEqual(state, DriverConnectionState.UNCONFIGURED)
                
        # Test the event thread publishes and client side picks up events.
        events = [
            'I am important event #1!',
            'And I am important event #2!'
            ]
        reply = self.driver_client.cmd_dvr('test_events', events=events)
        gevent.sleep(1)
        
        # Confirm the events received are as expected.
        self.assertEqual(self.events, events)

        # Test the exception mechanism.
        with self.assertRaises(InstrumentException):
            exception_str = 'Oh no, something bad happened!'
            reply = self.driver_client.cmd_dvr('test_exceptions', exception_str)



class InstrumentDriverQualificationTestCase(InstrumentDriverTestCase):

    @classmethod
    def setUpClass(cls):
        cls.init_port_agent()

    @classmethod
    def tearDownClass(cls):
        cls.stop_port_agent()

    def setUp(self):
        """
        @brief Setup test cases.
        """

        InstrumentDriverTestCase.setUp(self)
        self.port_agent = self.test_config.port_agent
        self.instrument_agent_manager = InstrumentAgentClient();
        self.instrument_agent_manager.start_container(deploy_file=self.test_config.container_deploy_file)

        self.container = self.instrument_agent_manager.container

        log.debug("#ROGER# in setUp self.test_config.instrument_agent_packet_config = " + str(self.test_config.instrument_agent_packet_config))
        self.data_subscribers = InstrumentAgentDataSubscribers(
            packet_config=self.test_config.instrument_agent_packet_config,
            encoding=self.test_config.instrument_agent_stream_encoding,
            stream_definition=self.test_config.instrument_agent_stream_definition
        )
        log.debug("InstrumentDriverQualificationTestCase setUp Problem BELOW")
        self.event_subscribers = InstrumentAgentEventSubscribers(instrument_agent_resource_id=self.test_config.instrument_agent_resource_id)
        log.debug("InstrumentDriverQualificationTestCase setUp Problem ABOVE")

        self.init_instrument_agent_client()


    def init_instrument_agent_client(self):
        log.info("Start Instrument Agent Client")

        # A callback for processing subscribed-to data.
        '''
        def consume_data(message, headers):
            log.info('Subscriber received data message: %s.', str(message))
            self.samples_received.append(message)
            if self.no_samples and self.no_samples == len(self.samples_received):
                self.async_data_result.set()
        '''
        # Driver config
        driver_config = {
            'dvr_mod' : self.test_config.driver_module,
            'dvr_cls' : self.test_config.driver_class,
            'workdir' : self.test_config.working_dir,
            'process_type' : self.test_config.driver_process_type,

            'comms_config' : self.port_agent_comm_config()
        }

        # Create agent config.
        agent_config = {
            'driver_config' : driver_config,
            'stream_config' : self.data_subscribers.stream_config,
            'agent'         : {'resource_id': self.test_config.instrument_agent_resource_id},
            'test_mode' : True  ## Enable a poison pill. If the spawning process dies
            ## shutdown the daemon process.
        }


        # ROGER message_headers

        # Start instrument agent client.
        self.instrument_agent_manager.start_client(
            name=self.test_config.instrument_agent_name,
            module=self.test_config.instrument_agent_module,
            cls=self.test_config.instrument_agent_class,
            config=agent_config,
            resource_id=self.test_config.instrument_agent_resource_id,
            deploy_file=self.test_config.container_deploy_file
        )

        self.instrument_agent_client = self.instrument_agent_manager.instrument_agent_client



    def tearDown(self):
        """
        @brief Test teardown
        """
        log.debug("InstrumentDriverQualificationTestCase tearDown")
        self.instrument_agent_manager.stop_container()
        InstrumentDriverTestCase.tearDown(self)


    def test_common_qualification(self):
        self.assertTrue(1)

<<<<<<< HEAD
    @patch.dict(CFG, {'endpoint':{'receive':{'timeout': 1200}}})
=======
    # FIXED
>>>>>>> dc6df33f
    def test_instrument_agent_common_state_model_lifecycle(self):
        """
        @brief Test agent state transitions.
               This test verifies that the instrument agent can
               properly command the instrument through the following states.
        @todo  Once direct access settles down and works again, re-enable direct access.

<<<<<<< HEAD


        """
        log.debug("RUNNING THE RIGHT TEST ROGER")
        state = self.instrument_agent_client.get_agent_state()
        self.assertEqual(state, ResourceAgentState.UNINITIALIZED)
        log.debug("ROGER 2")
        # Ping the agent.
        retval = self.instrument_agent_client.ping_agent()
        log.info(retval)
        log.debug("ROGER 3")
        with self.assertRaises(Conflict):
            retval = self.instrument_agent_client.ping_resource()
        log.debug("ROGER 4")
        cmd = AgentCommand(command=ResourceAgentEvent.INITIALIZE)
        retval = self.instrument_agent_client.execute_agent(cmd)
        state = self.instrument_agent_client.get_agent_state()
        self.assertEqual(state, ResourceAgentState.INACTIVE)
        log.debug("ROGER 5")
        # Ping the driver proc.
        retval = self.instrument_agent_client.ping_resource()
        log.info(retval)
        log.debug("ROGER 6")
        cmd = AgentCommand(command=ResourceAgentEvent.GO_ACTIVE)
        retval = self.instrument_agent_client.execute_agent(cmd)
        state = self.instrument_agent_client.get_agent_state()
        self.assertEqual(state, ResourceAgentState.IDLE)
        log.debug("ROGER 7")
        cmd = AgentCommand(command=ResourceAgentEvent.RUN)
        retval = self.instrument_agent_client.execute_agent(cmd)
        state = self.instrument_agent_client.get_agent_state()
        self.assertEqual(state, ResourceAgentState.COMMAND)

        cmd = AgentCommand(command=ResourceAgentEvent.PAUSE)
        retval = self.instrument_agent_client.execute_agent(cmd)
        state = self.instrument_agent_client.get_agent_state()
        self.assertEqual(state, ResourceAgentState.STOPPED)

        cmd = AgentCommand(command=ResourceAgentEvent.RESUME)
        retval = self.instrument_agent_client.execute_agent(cmd)
        state = self.instrument_agent_client.get_agent_state()
        self.assertEqual(state, ResourceAgentState.COMMAND)

        cmd = AgentCommand(command=ResourceAgentEvent.CLEAR)
        retval = self.instrument_agent_client.execute_agent(cmd)
        state = self.instrument_agent_client.get_agent_state()
        self.assertEqual(state, ResourceAgentState.IDLE)

        cmd = AgentCommand(command=ResourceAgentEvent.RUN)
        retval = self.instrument_agent_client.execute_agent(cmd)
        state = self.instrument_agent_client.get_agent_state()
        self.assertEqual(state, ResourceAgentState.COMMAND)

        cmd = AgentCommand(command=ResourceAgentEvent.RESET)
        retval = self.instrument_agent_client.execute_agent(cmd)
        state = self.instrument_agent_client.get_agent_state()
        self.assertEqual(state, ResourceAgentState.UNINITIALIZED)

        """

        log.debug("3 BEFORE POWER DOWN")
        cmd = AgentCommand(command='power_down')
        log.debug("3 AFTER POWER DOWN")
        retval = self.instrument_agent_client.execute_agent(cmd)
        cmd = AgentCommand(command='get_agent_state')
=======
                COMMANDS TESTED
                *ResourceAgentEvent.INITIALIZE
                *ResourceAgentEvent.RESET
                *ResourceAgentEvent.GO_ACTIVE
                *ResourceAgentEvent.RUN
                *ResourceAgentEvent.PAUSE
                *ResourceAgentEvent.RESUME
                *ResourceAgentEvent.GO_COMMAND
                *ResourceAgentEvent.GO_DIRECT_ACCESS
                *ResourceAgentEvent.GO_INACTIVE
                *ResourceAgentEvent.PING_RESOURCE
                *ResourceAgentEvent.CLEAR

                COMMANDS NOT TESTED
                * ResourceAgentEvent.GET_RESOURCE_STATE
                * ResourceAgentEvent.GET_RESOURCE
                * ResourceAgentEvent.SET_RESOURCE
                * ResourceAgentEvent.EXECUTE_RESOURCE

                STATES ACHIEVED:
                * ResourceAgentState.UNINITIALIZED
                * ResourceAgentState.INACTIVE
                * ResourceAgentState.IDLE'
                * ResourceAgentState.STOPPED
                * ResourceAgentState.COMMAND
                * ResourceAgentState.DIRECT_ACCESS

                STATES NOT ACHIEVED:
                * ResourceAgentState.STREAMING
                * ResourceAgentState.TEST
                * ResourceAgentState.CALIBRATE
                * ResourceAgentState.BUSY
        """
        state = self.instrument_agent_client.get_agent_state()
        self.assertEqual(state, ResourceAgentState.UNINITIALIZED)

        cmd = AgentCommand(command=ResourceAgentEvent.INITIALIZE)
>>>>>>> dc6df33f
        retval = self.instrument_agent_client.execute_agent(cmd)
        state = self.instrument_agent_client.get_agent_state()
        self.assertEqual(state, ResourceAgentState.INACTIVE)

        cmd = AgentCommand(command=ResourceAgentEvent.GO_ACTIVE)
        retval = self.instrument_agent_client.execute_agent(cmd)
        state = self.instrument_agent_client.get_agent_state()
        self.assertEqual(state, ResourceAgentState.IDLE)

        cmd = AgentCommand(command=ResourceAgentEvent.GO_INACTIVE)
        retval = self.instrument_agent_client.execute_agent(cmd)
        state = self.instrument_agent_client.get_agent_state()
        self.assertEqual(state, ResourceAgentState.INACTIVE)

        cmd = AgentCommand(command=ResourceAgentEvent.GO_ACTIVE)
        retval = self.instrument_agent_client.execute_agent(cmd)
        state = self.instrument_agent_client.get_agent_state()
        self.assertEqual(state, ResourceAgentState.IDLE)

        # Works but doesnt return anything useful when i tried.
        #cmd = AgentCommand(command=ResourceAgentEvent.GET_RESOURCE_STATE)
        #retval = self.instrument_agent_client.execute_agent(cmd)
        #log.debug("======================== " + str(retval))

        # works!
        retval = self.instrument_agent_client.ping_resource()
        #log.debug("1======================== " + str(retval))
        retval = self.instrument_agent_client.ping_agent()
        #log.debug("2======================== " + str(retval))

        cmd = AgentCommand(command=ResourceAgentEvent.PING_RESOURCE)
        retval = self.instrument_agent_client.execute_agent(cmd)
        self.assertTrue("ping from resource ppid" in retval.result)

        state = self.instrument_agent_client.get_agent_state()
        self.assertEqual(state, ResourceAgentState.IDLE)

        cmd = AgentCommand(command=ResourceAgentEvent.RUN)
        retval = self.instrument_agent_client.execute_agent(cmd)
        state = self.instrument_agent_client.get_agent_state()
        self.assertEqual(state, ResourceAgentState.COMMAND)

        cmd = AgentCommand(command=ResourceAgentEvent.RESET)
        retval = self.instrument_agent_client.execute_agent(cmd)
        state = self.instrument_agent_client.get_agent_state()
        self.assertEqual(state, ResourceAgentState.UNINITIALIZED)

        cmd = AgentCommand(command=ResourceAgentEvent.INITIALIZE)
        retval = self.instrument_agent_client.execute_agent(cmd)
        state = self.instrument_agent_client.get_agent_state()
        self.assertEqual(state, ResourceAgentState.INACTIVE)

        cmd = AgentCommand(command=ResourceAgentEvent.GO_ACTIVE)
        retval = self.instrument_agent_client.execute_agent(cmd)
        state = self.instrument_agent_client.get_agent_state()
        self.assertEqual(state, ResourceAgentState.IDLE)

        cmd = AgentCommand(command=ResourceAgentEvent.RUN)
        retval = self.instrument_agent_client.execute_agent(cmd)
        state = self.instrument_agent_client.get_agent_state()
        self.assertEqual(state, ResourceAgentState.COMMAND)

        cmd = AgentCommand(command=ResourceAgentEvent.PAUSE)
        retval = self.instrument_agent_client.execute_agent(cmd)
        state = self.instrument_agent_client.get_agent_state()
        self.assertEqual(state, ResourceAgentState.STOPPED)

        cmd = AgentCommand(command=ResourceAgentEvent.RESUME)
        retval = self.instrument_agent_client.execute_agent(cmd)
        state = self.instrument_agent_client.get_agent_state()
        self.assertEqual(state, ResourceAgentState.COMMAND)

        cmd = AgentCommand(command=ResourceAgentEvent.CLEAR)
        retval = self.instrument_agent_client.execute_agent(cmd)
        state = self.instrument_agent_client.get_agent_state()
        self.assertEqual(state, ResourceAgentState.IDLE)

        cmd = AgentCommand(command=ResourceAgentEvent.RUN)
        retval = self.instrument_agent_client.execute_agent(cmd)
        state = self.instrument_agent_client.get_agent_state()
        self.assertEqual(state, ResourceAgentState.COMMAND)

        cmd = AgentCommand(command=ResourceAgentEvent.GO_DIRECT_ACCESS,
            #kwargs={'session_type': DirectAccessTypes.telnet,
            kwargs={'session_type':DirectAccessTypes.vsp,
                    'session_timeout':600,
                    'inactivity_timeout':600})
        retval = self.instrument_agent_client.execute_agent(cmd)
        # assert it is as long as expected 4149CB23-AF1D-43DF-8688-DDCD2B8E435E
        self.assertTrue(36 == len(retval.result['token']))

        state = self.instrument_agent_client.get_agent_state()
        self.assertEqual(state, ResourceAgentState.DIRECT_ACCESS)

        cmd = AgentCommand(command=ResourceAgentEvent.GO_COMMAND)
        retval = self.instrument_agent_client.execute_agent(cmd)
        state = self.instrument_agent_client.get_agent_state()
        self.assertEqual(state, ResourceAgentState.COMMAND)

        cmd = AgentCommand(command=ResourceAgentEvent.RESET)
        retval = self.instrument_agent_client.execute_agent(cmd)
<<<<<<< HEAD
        state = retval.result
        self.assertEqual(state, InstrumentAgentState.UNINITIALIZED)
        """

=======
        state = self.instrument_agent_client.get_agent_state()
        self.assertEqual(state, ResourceAgentState.UNINITIALIZED)
>>>>>>> dc6df33f

    # FIXED
    def test_instrument_agent_to_instrument_driver_connectivity(self):
        """
        @brief This test verifies that the instrument agent can
               talk to the instrument driver.

               The intent of this is to be a ping to the driver
               layer.
        """


<<<<<<< HEAD
        log.debug("1 BEFORE POWER DOWN")
        cmd = AgentCommand(command='power_down')
        log.debug("1 AFTER POWER DOWN")
        retval = self.instrument_agent_client.execute_agent(cmd)
        cmd = AgentCommand(command='get_agent_state')
        retval = self.instrument_agent_client.execute_agent(cmd)
        state = retval.result
        self.assertEqual(state, InstrumentAgentState.POWERED_DOWN)
=======
        state = self.instrument_agent_client.get_agent_state()
        self.assertEqual(state, ResourceAgentState.UNINITIALIZED)
>>>>>>> dc6df33f

        cmd = AgentCommand(command=ResourceAgentEvent.INITIALIZE)
        retval = self.instrument_agent_client.execute_agent(cmd)
        state = self.instrument_agent_client.get_agent_state()
        self.assertEqual(state, ResourceAgentState.INACTIVE)

        cmd = AgentCommand(command=ResourceAgentEvent.GO_ACTIVE)
        retval = self.instrument_agent_client.execute_agent(cmd)
        state = self.instrument_agent_client.get_agent_state()
        self.assertEqual(state, ResourceAgentState.IDLE)


        retval = self.instrument_agent_client.ping_resource()
        log.debug("RETVAL = " + str(type(retval)))
        self.assertTrue("ping from resource ppid" in retval)
        self.assertTrue("time:" in retval)

<<<<<<< HEAD
        cmd = AgentCommand(command='helo_driver', kwargs={'message': 'PING-DRIVER'})
        retval = self.instrument_agent_client.execute_agent(cmd)

        log.debug("before 'process_echo'")
        self.assertEqual(retval.result, 'process_echo: PING-DRIVER')
        log.debug("after 'process_echo'")
=======
        retval = self.instrument_agent_client.ping_agent()
        log.debug("RETVAL = " + str(type(retval)))
        self.assertTrue("ping from InstrumentAgent" in retval)
        self.assertTrue("time:" in retval)
>>>>>>> dc6df33f


        cmd = AgentCommand(command=ResourceAgentEvent.GO_INACTIVE)
        retval = self.instrument_agent_client.execute_agent(cmd)
        state = self.instrument_agent_client.get_agent_state()
        self.assertEqual(state, ResourceAgentState.INACTIVE)



    def test_instrument_error_code_enum(self):
        """
        @brief check InstErrorCode for consistency
        @todo did InstErrorCode become redundant in the last refactor?
        """
        self.assertTrue(self.check_for_reused_values(InstErrorCode))
        pass


    def test_driver_connection_state_enum(self):
        """
        @brief check DriverConnectionState for consistency
        @todo this check should also be a device specific for drivers like Trhph
        """

        # self.assertEqual(TrhphDriverState.UNCONFIGURED, DriverConnectionState.UNCONFIGURED)
        # self.assertEqual(TrhphDriverState.DISCONNECTED, DriverConnectionState.DISCONNECTED)
        # self.assertEqual(TrhphDriverState.CONNECTED, DriverConnectionState.CONNECTED)

        self.assertTrue(self.check_for_reused_values(DriverConnectionState))

<<<<<<< HEAD

    def test_instrument_agent_event_enum(self):
=======
    # FIXED
    def test_resource_agent_event_enum(self):
>>>>>>> dc6df33f

        self.assertTrue(self.check_for_reused_values(ResourceAgentEvent))

<<<<<<< HEAD

    def test_instrument_agent_state_enum(self):
=======
    # FIXED
    def test_resource_agent_state_enum(self):
>>>>>>> dc6df33f

        self.assertTrue(self.check_for_reused_values(ResourceAgentState))


    def check_for_reused_values(self, obj):
        """
        @author Roger Unwin
        @brief  verifies that no two definitions resolve to the same value.
        @returns True if no reused values
        """
        match = 0
        outer_match = 0
        for i in [v for v in dir(obj) if not callable(getattr(obj,v))]:
            if i.startswith('_') == False:
                outer_match = outer_match + 1
                for j in [x for x in dir(obj) if not callable(getattr(obj,x))]:
                    if i.startswith('_') == False:
                        if getattr(obj, i) == getattr(obj, j):
                            match = match + 1
                            log.debug(str(i) + " == " + j + " (Looking for reused values)")

        # If this assert fails, then two of the enumerations have an identical value...
        return match == outer_match


    def test_driver_async_event_enum(self):
        """
        @ brief ProtocolState enum test

            1. test that SBE37ProtocolState matches the expected enums from DriverProtocolState.
            2. test that multiple distinct states do not resolve back to the same string.
        """

        self.assertTrue(self.check_for_reused_values(DriverAsyncEvent))

    @unittest.skip("Transaction management not yet implemented")
    def test_transaction_management_messages(self):
        """
        @brief This tests the start_transaction and
               end_transaction methods.
               https://confluence.oceanobservatories.org/display/syseng/CIAD+MI+SV+Instrument+Agent+Interface#CIADMISVInstrumentAgentInterface-Transactionmanagementmessages
               * start_transaction(acq_timeout,exp_timeout)
               * end_transaction(transaction_id)
               * transaction_id

               See: ion/services/mi/instrument_agent.py
               UPDATE: stub it out fill in later when its available ... place holder
        TODO:
        """
        pass

    def de_dupe(self, list_in):
        unique_set = Set(item for item in list_in)
        return [(item) for item in unique_set]

    @patch.dict(CFG, {'endpoint':{'receive':{'timeout': 1200}}})
    def test_driver_notification_messages(self):
        """
        @brief This tests event messages from the driver.  The following
               test moves the IA through all its states.  As it does this,
               event messages are generated and caught.  These messages
               are then compared with a list of expected messages to
               insure that the proper messages have been generated.
        """

        # Clear off any events from before this test so we have consistent state
<<<<<<< HEAD
        self._events_received = []

        expected_events = []
        expected_events.append('Agent entered state: INSTRUMENT_AGENT_STATE_POWERED_DOWN')
        expected_events.append('Agent entered state: INSTRUMENT_AGENT_STATE_UNINITIALIZED')
        expected_events.append('Agent entered state: INSTRUMENT_AGENT_STATE_INACTIVE')
        expected_events.append('New driver state: DRIVER_STATE_DISCONNECTED')
        expected_events.append('New driver state: DRIVER_STATE_DISCONNECTED')
        expected_events.append('New driver state: DRIVER_STATE_UNKNOWN')
        expected_events.append('New driver configuration:')
        expected_events.append('New driver state: DRIVER_STATE_COMMAND')
        expected_events.append('Agent entered state: INSTRUMENT_AGENT_STATE_IDLE')
        expected_events.append('New driver state: DRIVER_STATE_DISCONNECTED')
        expected_events.append('Agent entered state: INSTRUMENT_AGENT_STATE_INACTIVE')
        expected_events.append('New driver state: DRIVER_STATE_UNCONFIGURED')
        expected_events.append('New driver state: DRIVER_STATE_DISCONNECTED')
        expected_events.append('New driver state: DRIVER_STATE_DISCONNECTED')
        expected_events.append('New driver state: DRIVER_STATE_UNKNOWN')
        expected_events.append('New driver configuration:')
        expected_events.append('New driver state: DRIVER_STATE_COMMAND')
        expected_events.append('Agent entered state: INSTRUMENT_AGENT_STATE_IDLE')
        expected_events.append('Agent entered state: INSTRUMENT_AGENT_STATE_OBSERVATORY')
        expected_events.append('New driver state: DRIVER_STATE_AUTOSAMPLE')
        expected_events.append('Agent entered state: INSTRUMENT_AGENT_STATE_STREAMING')
        expected_events.append('New driver configuration:')
        expected_events.append('New driver state: DRIVER_STATE_COMMAND')
        expected_events.append('New driver state: DRIVER_STATE_DIRECT_ACCESS')
        expected_events.append('Agent entered state: INSTRUMENT_AGENT_STATE_DIRECT_ACCESS')
        expected_events.append('New driver state: DRIVER_STATE_COMMAND')
        expected_events.append('Agent entered state: INSTRUMENT_AGENT_STATE_OBSERVATORY')
        expected_events.append('Agent entered state: INSTRUMENT_AGENT_STATE_STOPPED')
        expected_events.append('Agent entered state: INSTRUMENT_AGENT_STATE_OBSERVATORY')
        expected_events.append('Agent entered state: INSTRUMENT_AGENT_STATE_IDLE')
        expected_events.append('Agent entered state: INSTRUMENT_AGENT_STATE_OBSERVATORY')
        expected_events.append('Agent entered state: INSTRUMENT_AGENT_STATE_STOPPED')
        expected_events.append('Agent entered state: INSTRUMENT_AGENT_STATE_IDLE')
        expected_events.append('New driver state: DRIVER_STATE_DISCONNECTED')
        expected_events.append('New driver state: DRIVER_STATE_UNCONFIGURED')
        expected_events.append('Agent entered state: INSTRUMENT_AGENT_STATE_UNINITIALIZED')

        cmd = AgentCommand(command='power_down')
        log.debug("2 BEFORE POWER DOWN")
        cmd = AgentCommand(command='power_down')
        log.debug("2 AFTER POWER DOWN")
        retval = self.instrument_agent_client.execute_agent(cmd)
=======
        self.event_subscribers.events_received = []

        expected_events = [
            'AgentState=RESOURCE_AGENT_STATE_UNINITIALIZED',
            'AgentState=RESOURCE_AGENT_STATE_INACTIVE',
            'AgentCommand=RESOURCE_AGENT_EVENT_INITIALIZE',
            'ResourceState=DRIVER_STATE_DISCONNECTED',
            'ResourceState=DRIVER_STATE_DISCONNECTED',
            'ResourceState=DRIVER_STATE_UNKNOWN',
            'ResourceConfig',
            'ResourceState=DRIVER_STATE_COMMAND',
            'AgentState=RESOURCE_AGENT_STATE_IDLE',
            'AgentCommand=RESOURCE_AGENT_EVENT_GO_ACTIVE',
            'ResourceState=DRIVER_STATE_DISCONNECTED',
            'ResourceState=DRIVER_STATE_UNCONFIGURED',
            'AgentState=RESOURCE_AGENT_STATE_INACTIVE',
            'AgentCommand=RESOURCE_AGENT_EVENT_GO_INACTIVE',
            'ResourceState=DRIVER_STATE_DISCONNECTED',
            'ResourceState=DRIVER_STATE_DISCONNECTED',
            'ResourceState=DRIVER_STATE_UNKNOWN',
            'ResourceConfig',
            'ResourceState=DRIVER_STATE_COMMAND',
            'AgentState=RESOURCE_AGENT_STATE_IDLE',
            'AgentCommand=RESOURCE_AGENT_EVENT_GO_ACTIVE',
            'AgentCommand=RESOURCE_AGENT_PING_RESOURCE',
            'AgentState=RESOURCE_AGENT_STATE_COMMAND',
            'AgentCommand=RESOURCE_AGENT_EVENT_RUN',
            'ResourceState=DRIVER_STATE_DISCONNECTED',
            'ResourceState=DRIVER_STATE_UNCONFIGURED',
            'AgentState=RESOURCE_AGENT_STATE_UNINITIALIZED',
            'AgentCommand=RESOURCE_AGENT_EVENT_RESET',
            'AgentState=RESOURCE_AGENT_STATE_INACTIVE',
            'AgentCommand=RESOURCE_AGENT_EVENT_INITIALIZE',
            'ResourceState=DRIVER_STATE_DISCONNECTED',
            'ResourceState=DRIVER_STATE_DISCONNECTED',
            'ResourceState=DRIVER_STATE_UNKNOWN',
            'AgentState=RESOURCE_AGENT_STATE_IDLE',
            'AgentCommand=RESOURCE_AGENT_EVENT_GO_ACTIVE',
            'AgentState=RESOURCE_AGENT_STATE_COMMAND',
            'AgentCommand=RESOURCE_AGENT_EVENT_RUN',
            'ResourceConfig',
            'ResourceState=DRIVER_STATE_COMMAND',
            'AgentState=RESOURCE_AGENT_STATE_STOPPED',
            'AgentCommand=RESOURCE_AGENT_EVENT_PAUSE',
            'AgentState=RESOURCE_AGENT_STATE_COMMAND',
            'AgentCommand=RESOURCE_AGENT_EVENT_RESUME',
            'AgentState=RESOURCE_AGENT_STATE_IDLE',
            'AgentCommand=RESOURCE_AGENT_EVENT_CLEAR',
            'AgentState=RESOURCE_AGENT_STATE_COMMAND',
            'AgentCommand=RESOURCE_AGENT_EVENT_RUN',
            'AgentState=RESOUCE_AGENT_STATE_DIRECT_ACCESS',
            'AgentCommand=RESOURCE_AGENT_EVENT_GO_DIRECT_ACCESS',
            'ResourceState=DRIVER_STATE_DIRECT_ACCESS',
            'AgentState=RESOURCE_AGENT_STATE_COMMAND',
            'AgentCommand=RESOURCE_AGENT_EVENT_GO_COMMAND',
            'ResourceState=DRIVER_STATE_COMMAND',
            'ResourceState=DRIVER_STATE_DISCONNECTED',
            'ResourceState=DRIVER_STATE_UNCONFIGURED',
            'AgentState=RESOURCE_AGENT_STATE_UNINITIALIZED',
            'AgentCommand=RESOURCE_AGENT_EVENT_RESET'
        ]


        state = self.instrument_agent_client.get_agent_state()
        self.assertEqual(state, ResourceAgentState.UNINITIALIZED)

        cmd = AgentCommand(command=ResourceAgentEvent.INITIALIZE)
        retval = self.instrument_agent_client.execute_agent(cmd)
        state = self.instrument_agent_client.get_agent_state()
        self.assertEqual(state, ResourceAgentState.INACTIVE)

        cmd = AgentCommand(command=ResourceAgentEvent.GO_ACTIVE)
        retval = self.instrument_agent_client.execute_agent(cmd)
        state = self.instrument_agent_client.get_agent_state()
        self.assertEqual(state, ResourceAgentState.IDLE)

        cmd = AgentCommand(command=ResourceAgentEvent.GO_INACTIVE)
        retval = self.instrument_agent_client.execute_agent(cmd)
        state = self.instrument_agent_client.get_agent_state()
        self.assertEqual(state, ResourceAgentState.INACTIVE)

        cmd = AgentCommand(command=ResourceAgentEvent.GO_ACTIVE)
        retval = self.instrument_agent_client.execute_agent(cmd)
        state = self.instrument_agent_client.get_agent_state()
        self.assertEqual(state, ResourceAgentState.IDLE)

        # Works but doesnt return anything useful when i tried.
        #cmd = AgentCommand(command=ResourceAgentEvent.GET_RESOURCE_STATE)
        #retval = self.instrument_agent_client.execute_agent(cmd)
        #log.debug("======================== " + str(retval))

        # works!
        retval = self.instrument_agent_client.ping_resource()
        #log.debug("1======================== " + str(retval))
        retval = self.instrument_agent_client.ping_agent()
        #log.debug("2======================== " + str(retval))

        cmd = AgentCommand(command=ResourceAgentEvent.PING_RESOURCE)
        retval = self.instrument_agent_client.execute_agent(cmd)
        self.assertTrue("ping from resource ppid" in retval.result)

        state = self.instrument_agent_client.get_agent_state()
        self.assertEqual(state, ResourceAgentState.IDLE)

        cmd = AgentCommand(command=ResourceAgentEvent.RUN)
        retval = self.instrument_agent_client.execute_agent(cmd)
        state = self.instrument_agent_client.get_agent_state()
        self.assertEqual(state, ResourceAgentState.COMMAND)

        cmd = AgentCommand(command=ResourceAgentEvent.RESET)
        retval = self.instrument_agent_client.execute_agent(cmd)
        state = self.instrument_agent_client.get_agent_state()
        self.assertEqual(state, ResourceAgentState.UNINITIALIZED)
>>>>>>> dc6df33f

        cmd = AgentCommand(command=ResourceAgentEvent.INITIALIZE)
        retval = self.instrument_agent_client.execute_agent(cmd)
        state = self.instrument_agent_client.get_agent_state()
        self.assertEqual(state, ResourceAgentState.INACTIVE)

        cmd = AgentCommand(command=ResourceAgentEvent.GO_ACTIVE)
        retval = self.instrument_agent_client.execute_agent(cmd)
        state = self.instrument_agent_client.get_agent_state()
        self.assertEqual(state, ResourceAgentState.IDLE)

        cmd = AgentCommand(command=ResourceAgentEvent.RUN)
        retval = self.instrument_agent_client.execute_agent(cmd)
        state = self.instrument_agent_client.get_agent_state()
        self.assertEqual(state, ResourceAgentState.COMMAND)

        cmd = AgentCommand(command=ResourceAgentEvent.PAUSE)
        retval = self.instrument_agent_client.execute_agent(cmd)
        state = self.instrument_agent_client.get_agent_state()
        self.assertEqual(state, ResourceAgentState.STOPPED)

        cmd = AgentCommand(command=ResourceAgentEvent.RESUME)
        retval = self.instrument_agent_client.execute_agent(cmd)
        state = self.instrument_agent_client.get_agent_state()
        self.assertEqual(state, ResourceAgentState.COMMAND)

        cmd = AgentCommand(command=ResourceAgentEvent.CLEAR)
        retval = self.instrument_agent_client.execute_agent(cmd)
        state = self.instrument_agent_client.get_agent_state()
        self.assertEqual(state, ResourceAgentState.IDLE)

        cmd = AgentCommand(command=ResourceAgentEvent.RUN)
        retval = self.instrument_agent_client.execute_agent(cmd)
        state = self.instrument_agent_client.get_agent_state()
        self.assertEqual(state, ResourceAgentState.COMMAND)

        cmd = AgentCommand(command=ResourceAgentEvent.GO_DIRECT_ACCESS,
            #kwargs={'session_type': DirectAccessTypes.telnet,
            kwargs={'session_type':DirectAccessTypes.vsp,
                    'session_timeout':600,
                    'inactivity_timeout':600})
        retval = self.instrument_agent_client.execute_agent(cmd)
        # assert it is as long as expected 4149CB23-AF1D-43DF-8688-DDCD2B8E435E
        self.assertTrue(36 == len(retval.result['token']))

        state = self.instrument_agent_client.get_agent_state()
        self.assertEqual(state, ResourceAgentState.DIRECT_ACCESS)

        cmd = AgentCommand(command=ResourceAgentEvent.GO_COMMAND)
        retval = self.instrument_agent_client.execute_agent(cmd)
        state = self.instrument_agent_client.get_agent_state()
        self.assertEqual(state, ResourceAgentState.COMMAND)

        cmd = AgentCommand(command=ResourceAgentEvent.RESET)
        retval = self.instrument_agent_client.execute_agent(cmd)
        state = self.instrument_agent_client.get_agent_state()
        self.assertEqual(state, ResourceAgentState.UNINITIALIZED)


        #
        # Refactor changed it so no description is ever present.
        # go with state instead i guess...
        #
        raw_events = []
        for x in self.event_subscribers.events_received:
<<<<<<< HEAD
            if x.description.find("New driver configuration:") >= 0:
                raw_events.append("New driver configuration:")
                log.warn("*APPENDING* " + "New driver configuration:")
            else:
                raw_events.append(str(x.description))
                log.warn("*APPENDING* " + str(x.description))
        log.debug("raw_events[] = " + str(raw_events))
=======
            if str(type(x)) == "<class 'interface.objects.ResourceAgentCommandEvent'>":
                log.warn(str(type(x)) + " ********************* " + str(x.execute_command))
                raw_events.append("AgentCommand=" + str(x.execute_command))
            elif str(type(x)) == "<class 'interface.objects.ResourceAgentResourceStateEvent'>":
                log.warn(str(type(x)) + " ********************* " + str(x.state))
                raw_events.append("ResourceState=" + str(x.state))
            elif str(type(x)) == "<class 'interface.objects.ResourceAgentStateEvent'>":
                log.warn(str(type(x)) + " ********************* " + str(x.state))
                raw_events.append("AgentState=" + str(x.state))
            elif str(type(x)) == "<class 'interface.objects.ResourceAgentResourceConfigEvent'>":
                log.warn(str(type(x)) + " ********************* ")
                raw_events.append("ResourceConfig")
            else:
                log.warn(str(type(x)) + " ********************* " + str(x))

>>>>>>> dc6df33f
        for x in sorted(raw_events):
            log.debug(str(x) + " ?in (expected_events) = " + str(x in expected_events))
            self.assertTrue(x in expected_events)

        for x in sorted(expected_events):
            log.debug(str(x) + " ?in (raw_events) = " + str(x in raw_events))
            self.assertTrue(x in raw_events)

        # assert we got the expected number of events
        num_expected = len(self.de_dupe(expected_events))
        num_actual = len(self.de_dupe(raw_events))
        self.assertTrue(num_actual == num_expected)

        pass

    @patch.dict(CFG, {'endpoint':{'receive':{'timeout': 20}}})
    def test_instrument_driver_to_physical_instrument_interoperability(self):
        """
        @Brief this test is the integreation test test_connect
               but run through the agent.

               On a seabird sbe37 this results in a ds and dc command being sent.
        """

        cmd = AgentCommand(command=ResourceAgentEvent.INITIALIZE)
        retval = self.instrument_agent_client.execute_agent(cmd)
        state = self.instrument_agent_client.get_agent_state()
        self.assertEqual(state, ResourceAgentState.INACTIVE)

<<<<<<< HEAD
        log.debug("BEFORE GO_ACTIVE")
        cmd = AgentCommand(command='go_active')
        log.debug("MIDDLE GO_ACTIVE")
        retval = self.instrument_agent_client.execute_agent(cmd)
        log.debug("AFTER GO_ACTIVE")

        # Test the driver is configured for comms.
        cmd = AgentCommand(command='get_agent_state')
=======
        cmd = AgentCommand(command=ResourceAgentEvent.GO_ACTIVE)
>>>>>>> dc6df33f
        retval = self.instrument_agent_client.execute_agent(cmd)
        state = self.instrument_agent_client.get_agent_state()
        self.assertEqual(state, ResourceAgentState.IDLE)

        pass

    @unittest.skip("Driver.get_device_signature not yet implemented")
    def test_get_device_signature(self):
        """
        @Brief this test will call get_device_signature once that is
               implemented in the driver
        """
        pass

    def test_initialize(self):
        """
        Test agent initialize command. This causes creation of
        driver process and transition to inactive.
        """
<<<<<<< HEAD
        pass
        return
        cmd = AgentCommand(command='get_agent_state')
        retval = self.instrument_agent_client.execute_agent(cmd)
        state = retval.result
        self.assertEqual(state, InstrumentAgentState.UNINITIALIZED)
=======

        state = self.instrument_agent_client.get_agent_state()
        self.assertEqual(state, ResourceAgentState.UNINITIALIZED)
>>>>>>> dc6df33f

        cmd = AgentCommand(command=ResourceAgentEvent.INITIALIZE)
        retval = self.instrument_agent_client.execute_agent(cmd)
        state = self.instrument_agent_client.get_agent_state()
        self.assertEqual(state, ResourceAgentState.INACTIVE)

        cmd = AgentCommand(command=ResourceAgentEvent.RESET)
        retval = self.instrument_agent_client.execute_agent(cmd)
        state = self.instrument_agent_client.get_agent_state()
        self.assertEqual(state, ResourceAgentState.UNINITIALIZED)<|MERGE_RESOLUTION|>--- conflicted
+++ resolved
@@ -51,10 +51,9 @@
 from ion.agents.port.port_agent_process import PortAgentProcess
 
 from pyon.agent.agent import ResourceAgentState
-<<<<<<< HEAD
-=======
+
 from pyon.agent.agent import ResourceAgentEvent
->>>>>>> dc6df33f
+
 
 class InstrumentDriverTestConfig(Singleton):
     """
@@ -501,11 +500,8 @@
     def test_common_qualification(self):
         self.assertTrue(1)
 
-<<<<<<< HEAD
+    # FIXED
     @patch.dict(CFG, {'endpoint':{'receive':{'timeout': 1200}}})
-=======
-    # FIXED
->>>>>>> dc6df33f
     def test_instrument_agent_common_state_model_lifecycle(self):
         """
         @brief Test agent state transitions.
@@ -513,73 +509,6 @@
                properly command the instrument through the following states.
         @todo  Once direct access settles down and works again, re-enable direct access.
 
-<<<<<<< HEAD
-
-
-        """
-        log.debug("RUNNING THE RIGHT TEST ROGER")
-        state = self.instrument_agent_client.get_agent_state()
-        self.assertEqual(state, ResourceAgentState.UNINITIALIZED)
-        log.debug("ROGER 2")
-        # Ping the agent.
-        retval = self.instrument_agent_client.ping_agent()
-        log.info(retval)
-        log.debug("ROGER 3")
-        with self.assertRaises(Conflict):
-            retval = self.instrument_agent_client.ping_resource()
-        log.debug("ROGER 4")
-        cmd = AgentCommand(command=ResourceAgentEvent.INITIALIZE)
-        retval = self.instrument_agent_client.execute_agent(cmd)
-        state = self.instrument_agent_client.get_agent_state()
-        self.assertEqual(state, ResourceAgentState.INACTIVE)
-        log.debug("ROGER 5")
-        # Ping the driver proc.
-        retval = self.instrument_agent_client.ping_resource()
-        log.info(retval)
-        log.debug("ROGER 6")
-        cmd = AgentCommand(command=ResourceAgentEvent.GO_ACTIVE)
-        retval = self.instrument_agent_client.execute_agent(cmd)
-        state = self.instrument_agent_client.get_agent_state()
-        self.assertEqual(state, ResourceAgentState.IDLE)
-        log.debug("ROGER 7")
-        cmd = AgentCommand(command=ResourceAgentEvent.RUN)
-        retval = self.instrument_agent_client.execute_agent(cmd)
-        state = self.instrument_agent_client.get_agent_state()
-        self.assertEqual(state, ResourceAgentState.COMMAND)
-
-        cmd = AgentCommand(command=ResourceAgentEvent.PAUSE)
-        retval = self.instrument_agent_client.execute_agent(cmd)
-        state = self.instrument_agent_client.get_agent_state()
-        self.assertEqual(state, ResourceAgentState.STOPPED)
-
-        cmd = AgentCommand(command=ResourceAgentEvent.RESUME)
-        retval = self.instrument_agent_client.execute_agent(cmd)
-        state = self.instrument_agent_client.get_agent_state()
-        self.assertEqual(state, ResourceAgentState.COMMAND)
-
-        cmd = AgentCommand(command=ResourceAgentEvent.CLEAR)
-        retval = self.instrument_agent_client.execute_agent(cmd)
-        state = self.instrument_agent_client.get_agent_state()
-        self.assertEqual(state, ResourceAgentState.IDLE)
-
-        cmd = AgentCommand(command=ResourceAgentEvent.RUN)
-        retval = self.instrument_agent_client.execute_agent(cmd)
-        state = self.instrument_agent_client.get_agent_state()
-        self.assertEqual(state, ResourceAgentState.COMMAND)
-
-        cmd = AgentCommand(command=ResourceAgentEvent.RESET)
-        retval = self.instrument_agent_client.execute_agent(cmd)
-        state = self.instrument_agent_client.get_agent_state()
-        self.assertEqual(state, ResourceAgentState.UNINITIALIZED)
-
-        """
-
-        log.debug("3 BEFORE POWER DOWN")
-        cmd = AgentCommand(command='power_down')
-        log.debug("3 AFTER POWER DOWN")
-        retval = self.instrument_agent_client.execute_agent(cmd)
-        cmd = AgentCommand(command='get_agent_state')
-=======
                 COMMANDS TESTED
                 *ResourceAgentEvent.INITIALIZE
                 *ResourceAgentEvent.RESET
@@ -617,7 +546,7 @@
         self.assertEqual(state, ResourceAgentState.UNINITIALIZED)
 
         cmd = AgentCommand(command=ResourceAgentEvent.INITIALIZE)
->>>>>>> dc6df33f
+
         retval = self.instrument_agent_client.execute_agent(cmd)
         state = self.instrument_agent_client.get_agent_state()
         self.assertEqual(state, ResourceAgentState.INACTIVE)
@@ -719,15 +648,10 @@
 
         cmd = AgentCommand(command=ResourceAgentEvent.RESET)
         retval = self.instrument_agent_client.execute_agent(cmd)
-<<<<<<< HEAD
-        state = retval.result
-        self.assertEqual(state, InstrumentAgentState.UNINITIALIZED)
-        """
-
-=======
+
         state = self.instrument_agent_client.get_agent_state()
         self.assertEqual(state, ResourceAgentState.UNINITIALIZED)
->>>>>>> dc6df33f
+
 
     # FIXED
     def test_instrument_agent_to_instrument_driver_connectivity(self):
@@ -740,19 +664,8 @@
         """
 
 
-<<<<<<< HEAD
-        log.debug("1 BEFORE POWER DOWN")
-        cmd = AgentCommand(command='power_down')
-        log.debug("1 AFTER POWER DOWN")
-        retval = self.instrument_agent_client.execute_agent(cmd)
-        cmd = AgentCommand(command='get_agent_state')
-        retval = self.instrument_agent_client.execute_agent(cmd)
-        state = retval.result
-        self.assertEqual(state, InstrumentAgentState.POWERED_DOWN)
-=======
         state = self.instrument_agent_client.get_agent_state()
         self.assertEqual(state, ResourceAgentState.UNINITIALIZED)
->>>>>>> dc6df33f
 
         cmd = AgentCommand(command=ResourceAgentEvent.INITIALIZE)
         retval = self.instrument_agent_client.execute_agent(cmd)
@@ -770,19 +683,11 @@
         self.assertTrue("ping from resource ppid" in retval)
         self.assertTrue("time:" in retval)
 
-<<<<<<< HEAD
-        cmd = AgentCommand(command='helo_driver', kwargs={'message': 'PING-DRIVER'})
-        retval = self.instrument_agent_client.execute_agent(cmd)
-
-        log.debug("before 'process_echo'")
-        self.assertEqual(retval.result, 'process_echo: PING-DRIVER')
-        log.debug("after 'process_echo'")
-=======
         retval = self.instrument_agent_client.ping_agent()
         log.debug("RETVAL = " + str(type(retval)))
         self.assertTrue("ping from InstrumentAgent" in retval)
         self.assertTrue("time:" in retval)
->>>>>>> dc6df33f
+
 
 
         cmd = AgentCommand(command=ResourceAgentEvent.GO_INACTIVE)
@@ -813,23 +718,14 @@
 
         self.assertTrue(self.check_for_reused_values(DriverConnectionState))
 
-<<<<<<< HEAD
-
-    def test_instrument_agent_event_enum(self):
-=======
     # FIXED
     def test_resource_agent_event_enum(self):
->>>>>>> dc6df33f
 
         self.assertTrue(self.check_for_reused_values(ResourceAgentEvent))
 
-<<<<<<< HEAD
-
-    def test_instrument_agent_state_enum(self):
-=======
+
     # FIXED
     def test_resource_agent_state_enum(self):
->>>>>>> dc6df33f
 
         self.assertTrue(self.check_for_reused_values(ResourceAgentState))
 
@@ -896,53 +792,7 @@
         """
 
         # Clear off any events from before this test so we have consistent state
-<<<<<<< HEAD
-        self._events_received = []
-
-        expected_events = []
-        expected_events.append('Agent entered state: INSTRUMENT_AGENT_STATE_POWERED_DOWN')
-        expected_events.append('Agent entered state: INSTRUMENT_AGENT_STATE_UNINITIALIZED')
-        expected_events.append('Agent entered state: INSTRUMENT_AGENT_STATE_INACTIVE')
-        expected_events.append('New driver state: DRIVER_STATE_DISCONNECTED')
-        expected_events.append('New driver state: DRIVER_STATE_DISCONNECTED')
-        expected_events.append('New driver state: DRIVER_STATE_UNKNOWN')
-        expected_events.append('New driver configuration:')
-        expected_events.append('New driver state: DRIVER_STATE_COMMAND')
-        expected_events.append('Agent entered state: INSTRUMENT_AGENT_STATE_IDLE')
-        expected_events.append('New driver state: DRIVER_STATE_DISCONNECTED')
-        expected_events.append('Agent entered state: INSTRUMENT_AGENT_STATE_INACTIVE')
-        expected_events.append('New driver state: DRIVER_STATE_UNCONFIGURED')
-        expected_events.append('New driver state: DRIVER_STATE_DISCONNECTED')
-        expected_events.append('New driver state: DRIVER_STATE_DISCONNECTED')
-        expected_events.append('New driver state: DRIVER_STATE_UNKNOWN')
-        expected_events.append('New driver configuration:')
-        expected_events.append('New driver state: DRIVER_STATE_COMMAND')
-        expected_events.append('Agent entered state: INSTRUMENT_AGENT_STATE_IDLE')
-        expected_events.append('Agent entered state: INSTRUMENT_AGENT_STATE_OBSERVATORY')
-        expected_events.append('New driver state: DRIVER_STATE_AUTOSAMPLE')
-        expected_events.append('Agent entered state: INSTRUMENT_AGENT_STATE_STREAMING')
-        expected_events.append('New driver configuration:')
-        expected_events.append('New driver state: DRIVER_STATE_COMMAND')
-        expected_events.append('New driver state: DRIVER_STATE_DIRECT_ACCESS')
-        expected_events.append('Agent entered state: INSTRUMENT_AGENT_STATE_DIRECT_ACCESS')
-        expected_events.append('New driver state: DRIVER_STATE_COMMAND')
-        expected_events.append('Agent entered state: INSTRUMENT_AGENT_STATE_OBSERVATORY')
-        expected_events.append('Agent entered state: INSTRUMENT_AGENT_STATE_STOPPED')
-        expected_events.append('Agent entered state: INSTRUMENT_AGENT_STATE_OBSERVATORY')
-        expected_events.append('Agent entered state: INSTRUMENT_AGENT_STATE_IDLE')
-        expected_events.append('Agent entered state: INSTRUMENT_AGENT_STATE_OBSERVATORY')
-        expected_events.append('Agent entered state: INSTRUMENT_AGENT_STATE_STOPPED')
-        expected_events.append('Agent entered state: INSTRUMENT_AGENT_STATE_IDLE')
-        expected_events.append('New driver state: DRIVER_STATE_DISCONNECTED')
-        expected_events.append('New driver state: DRIVER_STATE_UNCONFIGURED')
-        expected_events.append('Agent entered state: INSTRUMENT_AGENT_STATE_UNINITIALIZED')
-
-        cmd = AgentCommand(command='power_down')
-        log.debug("2 BEFORE POWER DOWN")
-        cmd = AgentCommand(command='power_down')
-        log.debug("2 AFTER POWER DOWN")
-        retval = self.instrument_agent_client.execute_agent(cmd)
-=======
+
         self.event_subscribers.events_received = []
 
         expected_events = [
@@ -1056,7 +906,6 @@
         retval = self.instrument_agent_client.execute_agent(cmd)
         state = self.instrument_agent_client.get_agent_state()
         self.assertEqual(state, ResourceAgentState.UNINITIALIZED)
->>>>>>> dc6df33f
 
         cmd = AgentCommand(command=ResourceAgentEvent.INITIALIZE)
         retval = self.instrument_agent_client.execute_agent(cmd)
@@ -1122,15 +971,6 @@
         #
         raw_events = []
         for x in self.event_subscribers.events_received:
-<<<<<<< HEAD
-            if x.description.find("New driver configuration:") >= 0:
-                raw_events.append("New driver configuration:")
-                log.warn("*APPENDING* " + "New driver configuration:")
-            else:
-                raw_events.append(str(x.description))
-                log.warn("*APPENDING* " + str(x.description))
-        log.debug("raw_events[] = " + str(raw_events))
-=======
             if str(type(x)) == "<class 'interface.objects.ResourceAgentCommandEvent'>":
                 log.warn(str(type(x)) + " ********************* " + str(x.execute_command))
                 raw_events.append("AgentCommand=" + str(x.execute_command))
@@ -1146,7 +986,6 @@
             else:
                 log.warn(str(type(x)) + " ********************* " + str(x))
 
->>>>>>> dc6df33f
         for x in sorted(raw_events):
             log.debug(str(x) + " ?in (expected_events) = " + str(x in expected_events))
             self.assertTrue(x in expected_events)
@@ -1176,18 +1015,7 @@
         state = self.instrument_agent_client.get_agent_state()
         self.assertEqual(state, ResourceAgentState.INACTIVE)
 
-<<<<<<< HEAD
-        log.debug("BEFORE GO_ACTIVE")
-        cmd = AgentCommand(command='go_active')
-        log.debug("MIDDLE GO_ACTIVE")
-        retval = self.instrument_agent_client.execute_agent(cmd)
-        log.debug("AFTER GO_ACTIVE")
-
-        # Test the driver is configured for comms.
-        cmd = AgentCommand(command='get_agent_state')
-=======
         cmd = AgentCommand(command=ResourceAgentEvent.GO_ACTIVE)
->>>>>>> dc6df33f
         retval = self.instrument_agent_client.execute_agent(cmd)
         state = self.instrument_agent_client.get_agent_state()
         self.assertEqual(state, ResourceAgentState.IDLE)
@@ -1207,18 +1035,11 @@
         Test agent initialize command. This causes creation of
         driver process and transition to inactive.
         """
-<<<<<<< HEAD
-        pass
-        return
-        cmd = AgentCommand(command='get_agent_state')
-        retval = self.instrument_agent_client.execute_agent(cmd)
-        state = retval.result
-        self.assertEqual(state, InstrumentAgentState.UNINITIALIZED)
-=======
+
 
         state = self.instrument_agent_client.get_agent_state()
         self.assertEqual(state, ResourceAgentState.UNINITIALIZED)
->>>>>>> dc6df33f
+
 
         cmd = AgentCommand(command=ResourceAgentEvent.INITIALIZE)
         retval = self.instrument_agent_client.execute_agent(cmd)
