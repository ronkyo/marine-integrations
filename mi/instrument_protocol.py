#!/usr/bin/env python

"""
@package ion.services.mi.instrument_protocol Base instrument protocol structure
@file ion/services/mi/instrument_protocol.py
@author Steve Foley
@brief Instrument protocol classes that provide structure towards the
nitty-gritty interaction with individual instruments in the system.
@todo Figure out what gets thrown on errors
"""

__author__ = 'Steve Foley'
__license__ = 'Apache 2.0'

from zope.interface import Interface, implements
import logging
import time
import os
import signal
import re

from ion.services.mi.exceptions import InstrumentProtocolException
from ion.services.mi.exceptions import InstrumentTimeoutException
from ion.services.mi.exceptions import InstrumentStateException
from ion.services.mi.exceptions import InstrumentConnectionException
from ion.services.mi.instrument_connection import IInstrumentConnection
from ion.services.mi.common import InstErrorCode
from ion.services.mi.logger_process import EthernetDeviceLogger, LoggerClient

mi_logger = logging.getLogger('mi_logger')



class ParameterDictVal(object):
    """
    """
    def __init__(self, name, pattern, f_getval, f_format, value=None):
        """
        """
        self.name = name
        self.pattern = pattern
        self.regex = re.compile(pattern)
        self.f_getval = f_getval
        self.f_format = f_format
        self.value = value

    def update(self, input):
        """
        """
        match = self.regex.match(input)
        if match:
            self.value = self.f_getval(match)
            mi_logger.debug('Updated parameter %s=%s', self.name, str(self.value))
            return True
        else: return False


class InstrumentProtocol(object):
    """The base class for an instrument protocol
    
    The classes derived from this class will carry out the specific
    interactions between a specific device and the instrument driver. At this
    layer of interaction, there are no conflicts or transactions as that is
    handled at the layer above this. Think of this as encapsulating the
    transport layer of the communications.
    """
    
    implements(IInstrumentConnection)
    
    def __init__(self, evt_callback=None):
        """Set instrument connect at creation
        
        @param connection An InstrumetnConnection object
        """
        self._logger = None
        self._logger_client = None
        self._logger_popen = None
        self._fsm = None
        
        self.send_event = evt_callback
        """The driver callback where we an publish events. Should be a link
        to a function."""
        
    ########################################################################
    # Protocol connection interface.
    ########################################################################

    """
    @todo Move this into the driver state machine?
    """
    
    def initialize(self, *args, **kwargs):
        """
        """
        mi_logger.info('Initializing device comms.')        
        self._logger = None
        self._logger_client = None
    
    def configure(self, config, *args, **kwargs):
        """
        """
        mi_logger.info('Configuring for device comms.')        

        method = config['method']
                
        if method == 'ethernet':
            device_addr = config['device_addr']
            device_port = config['device_port']
            server_addr = config['server_addr']
            server_port = config['server_port']
            self._logger = EthernetDeviceLogger(device_addr, device_port,
                                            server_port)
            self._logger_client = LoggerClient(server_addr, server_port)

        elif method == 'serial':
            # The config dict does not have a valid connection method.
            raise InstrumentConnectionException()
                
        else:
            # The config dict does not have a valid connection method.
            raise InstrumentConnectionException()
    
    def connect(self, *args, **kwargs):
        """Connect via the instrument connection object
        
        @param args connection arguments
        @throws InstrumentConnectionException
        """
        mi_logger.info('Connecting to device.')
        
        logger_pid = self._logger.get_pid()
        mi_logger.info('Found logger pid: %s.', str(logger_pid))
        if not logger_pid:
            self._logger_popen = self._logger.launch_process()
            time.sleep(0.2)
            try:
                retval = os.wait()
                mi_logger.debug('os.wait returned %s' % str(retval))
            except Exception as e:
                mi_logger.debug('os.wait() threw %s: %s' %
                               (e.__class__.__name__, str(e)))
            mi_logger.debug('popen wait returned %s', str(self._logger_popen.wait()))
            time.sleep(1)         
            self.attach()
        else:
            # There was a pidfile for the device.
            raise InstrumentConnectionException()

        return logger_pid
        
    def disconnect(self, *args, **kwargs):
        """Disconnect via the instrument connection object
        
        @throws InstrumentConnectionException
        """
        mi_logger.info('Disconnecting from device.')
        self.detach()
        self._logger.stop()
    
    def attach(self, *args, **kwargs):
        """
        """
        mi_logger.info('Attaching to device.')        
        self._logger_client.init_comms(self._got_data)
    
    def detach(self, *args, **kwargs):
        """
        """
        mi_logger.info('Detaching from device.')
        self._logger_client.stop_comms()
        
    def reset(self, *args, **kwargs):
        """Reset via the instrument connection object"""
        # Call logger reset here.
        pass
        
    ########################################################################
    # Protocol command interface.
    ########################################################################
        
    def get(self, *args, **kwargs):
        """Get some parameters
        
        @param params A list of parameters to fetch. These must be in the
        fetchable parameter list
        @retval results A dict of the parameters that were queried
        @throws InstrumentProtocolException Confusion dealing with the
        physical device
        @throws InstrumentStateException Unable to handle current or future
        state properly
        @throws InstrumentTimeoutException Timeout
        """
        pass
    
<<<<<<< HEAD
    def set(self, params, timeout=10):
        """Set some parameters
=======
    def set(self, *args, **kwargs):
        """Get some parameters
>>>>>>> 9b20e525
        
        @param params A dict with the parameters to fetch. Must be in the
        fetchable list
        @throws InstrumentProtocolException Confusion dealing with the
        physical device
        @throws InstrumentStateException Unable to handle current or future
        state properly
        @throws InstrumentTimeoutException Timeout
        """
        pass

    def execute(self, *args, **kwargs):
        """Execute a command
        
        @param command A single command as a list with the command ID followed
        by the parameters for that command
        @throws InstrumentProtocolException Confusion dealing with the
        physical device
        @throws InstrumentStateException Unable to handle current or future
        state properly
        @throws InstrumentTimeoutException Timeout
        """
        pass
    
    def execute_direct(self, *args, **kwargs):
        """
        """
        pass
            
    ########################################################################
    # TBD.
    ########################################################################
    
    
    def get_capabilities(self):
        """
        """
        pass

    ########################################################################
    # Helper methods
    ########################################################################
    def _got_data(self, data):
       """
       Called by the logger whenever there is data available
       """
       pass

class BinaryInstrumentProtocol(InstrumentProtocol):
    """Instrument protocol description for a binary-based instrument
    
    This class wraps standard protocol operations with methods to pack
    commands into the binary structures that they need to be in for the
    instrument to operate on them.
    @todo Consider removing this class if insufficient parameterization of
    message packing is done
    """
    
    def _pack_msg(self, msg=None):
        """Pack the message according to the field before sending it to the
        instrument.
        
        This may involve special packing per parameter, possibly checksumming
        across the whole message, too.
        @param msg The message to pack for the instrument. May need to be
        inspected to determine the proper packing structure
        @retval packed_msg The packed message
        """
        # Default implementation
        return msg.checksum
    
    def _unpack_response(self, type=None, packed_msg=None):
        """Unpack a message from an instrument
        
        When a binary instrument responsed with a packed binary, this routine
        unbundles the response into something usable. Checksums may be added
        @param type The type of message to be unpacked. Will like be a key to
        an unpacking description string.
        @param packed_msg The packed message needing to be unpacked
        @retval msg The unpacked message
        """
        # Default implementation
        return packed_msg
    

class ScriptInstrumentProtocol(InstrumentProtocol):
    """A class to handle a simple scripted interaction with an instrument
    
    For instruments with a predictable interface (such as a menu or well
    known paths through options), this class can be setup to follow a simple
    script of interactions to manipulate the instrument. The script language
    is currently as follows:
    
    * Commands are in name value pairs separated by an =, no whitespace
        around the equals
    * Commands are separated from each other by \n.
    * Control keys are the letter preceeded by a ^ symbol.
    * Use \ to protect a ^ or \n and include it in the string being sent.
    * A final \n is optional.
    * Commands will be executed in order
    * The send command name is "S"
    * The delay command is "D", delay measured in seconds, but is a
        python formatted floating point value
    
    For example, the following script issues a Control-C, "3", "1", "val1\n", then a "0"
    with a 1.5 second delay between to do something like walk through a menu,
    select a parameter, name its value, then return to the previous menu:
    "S=^C\nD=1.5\nS=3\nD=1.5\nS=1\nD=1.5\nS=val1\\nD=1.5\nS=0"

    @todo Add a wait-for command?
    """
    
    def run_script(self, script):
        """Interpret the supplied script and apply it to the instrument
        
        @param script The script to execute in string form
        @throws InstrumentProtocolException Confusion dealing with the
        physical device, possibly due to interrupted communications
        @throws InstrumentStateException Unable to handle current or future
        state properly
        @throws InstrumentTimeoutException Timeout
        """
        
    
class CommandResponseInstrumentProtocol(InstrumentProtocol):
    """A base class for text-based command/response instruments
    
    For instruments that have simple command and response interations, this
    class provides some structure for manipulating data to and from the
    instrument.
    """
    def __init__(self, callback, prompts, newline):
        InstrumentProtocol.__init__(self, callback)
                
        self.eoln = newline
        """The end-of-line delimiter to use"""
    
        self.prompts = prompts
    
        self._linebuf = ''
        self._promptbuf = ''
        self._datalines = []

        self._build_handlers = {}
        self._response_handlers = {}
        self._parameters = {}
                   
    ########################################################################
    # Incomming data callback.
    ########################################################################            

    def _add_build_handler(self, cmd, func):
        """
        Insert a handler class responsible for building a command to send to
        the instrument.
        
        @param cmd The high level key of the command to build for.
        """
        self._build_handlers[cmd] = func
        
    def _add_response_handler(self, cmd, func):
        """
        Insert a handler class responsible for handling the response to a
        command sent to the instrument.
        
        @param cmd The high level key of the command to responsd to.
        """
        self._response_handlers[cmd] = func
                
    def _got_data(self, data):
        """
        """
        # Update the line and prompt buffers.
        self._linebuf += data        
        self._promptbuf += data

    ########################################################################
    # Wakeup helpers.
    ########################################################################            
    
    def _send_wakeup(self):
        """
        Use the logger to send what needs to be sent to wake up the device.
        This is intended to be overridden if there is any wake up needed.
        """
        pass
        
    def  _wakeup(self, timeout=10):
        """
        Clear buffers and send a wakeup command to the instrument
        @todo Consider the case where there is no prompt returned when the
        instrument is awake.
        @param timeout The timeout in seconds
        @throw InstrumentProtocolExecption on timeout
        """
        # Clear the prompt buffer.
        self._promptbuf = ''
        
        # Grab time for timeout.
        starttime = time.time()

        while True:
            # Send a line return and wait a sec.
            mi_logger.debug('Sending wakeup.')
            self._send_wakeup()
            time.sleep(1)

            for item in self.prompts.list():
                if self._promptbuf.endswith(item):
                    mi_logger.debug('Got prompt: %s', repr(item))
                    return item
            
            if time.time() > starttime + timeout:
                raise InstrumentTimeoutException(InstErrorCode.TIMEOUT)

    ########################################################################
    # Command-response helpers.
    ########################################################################    

    def _add_build_handler(self, cmd, func):
        """
        """
        self._build_handlers[cmd] = func
        
    def _add_response_handler(self, cmd, func):
        """
        """
        self._response_handlers[cmd] = func

    def _get_response(self, timeout=10):
        """
        Get a response from the instrument
        @todo Consider cases with no prompt
        @param timeout The timeout in seconds
        @throw InstrumentProtocolExecption on timeout
        """
        # Grab time for timeout and wait for prompt.
        starttime = time.time()
        
        while True:
            
            for item in self.prompts.list():
                if self._promptbuf.endswith(item):
                    mi_logger.debug('Got prompt: %s', repr(item))
                    return (item, self._linebuf)
                else:
                    time.sleep(.1)
            if time.time() > starttime + timeout:
                raise InstrumentTimeoutException(InstErrorCode.TIMEOUT)

    def _do_cmd_resp(self, cmd, *args, **kwargs):
        """
        Issue a command to the instrument after a wake up and clearing of
        buffers. Find the response handler, handle the response, and return it.
        
        @param cmd The high level command to issue
        @param args Arguments for the command
        @param kwargs timeout if one exists, defaults to 10
        @retval resp_result The response handler's return value
        @throw InstrumentProtocolException Bad command
        @throw InstrumentTimeoutException Timeout
        """
        timeout = kwargs.get('timeout', 10)
        retval = None
        
        build_handler = self._build_handlers.get(cmd, None)
        if not build_handler:
            raise InstrumentProtocolException(InstErrorCode.BAD_DRIVER_COMMAND)
        
        cmd_line = build_handler(cmd, *args)
        
        # Wakeup the device, pass up exeception if timeout
        prompt = self._wakeup(timeout)
            
        # Clear line and prompt buffers for result.
        self._linebuf = ''
        self._promptbuf = ''

        # Send command.
        mi_logger.debug('_do_cmd_resp: %s', repr(cmd_line))
        self._logger_client.send(cmd_line)

        # Wait for the prompt, prepare result and return, timeout exception
        (prompt, result) = self._get_response(timeout)
                
        resp_handler = self._response_handlers.get(cmd, None)
        resp_result = None
        if resp_handler:
            resp_result = resp_handler(result, prompt)

        return resp_result
            
    def _do_cmd_no_resp(self, cmd, *args, **kwargs):
        """
        Issue a command to the instrument after a wake up and clearing of
        buffers. No response is handled as a result of the command.
        
        @param cmd The high level command to issue
        @param args Arguments for the command
        @param kwargs timeout if one exists, defaults to 10
        @throw InstrumentProtocolException Bad command
        @throw InstrumentTimeoutException Timeout
        """
        timeout = kwargs.get('timeout', 10)        
        
        build_handler = self._build_handlers.get(cmd, None)
        if not build_handler:
            raise InstrumentProtocolException(InstErrorCode.BAD_DRIVER_COMMAND)
        
        cmd_line = build_handler(cmd, *args)
        
        # Wakeup the device, timeout exception as needed
        prompt = self._wakeup(timeout)
       
        # Clear line and prompt buffers for result.
        self._linebuf = ''

        # Send command.
        mi_logger.debug('_do_cmd_no_resp: %s', repr(cmd_line))
        self._logger_client.send(cmd_line)        

        return InstErrorCode.OK

    ########################################################################
    # Parameter dict helpers.
    ########################################################################    

    def _add_param_dict(self, name, pattern, f_getval, f_format, value=None):
        """
        """
        self._parameters[name] = ParameterDictVal(name, pattern, f_getval,
                            f_format, value)
    
    def _get_param_dict(self, name):
        """
        """
        return self._parameters[name].value

    def _get_param_dict_names(self):
        """
        """
        return self._parameters.keys()

    def _get_config_param_dict(self):
        """
        """
        config = {}
        for (key, val) in self._parameters.iteritems():
            config[key] = val.value
        return config

    def _set_param_dict(self, name, value):
        """
        """
        self._parameters[name] = value
        
    def _update_param_dict(self, input):
        """
        """
        for (name, val) in self._parameters.iteritems():
            if val.update(input):
                break
            
    def _format_param_dict(self, name, val):
        """
        """
        return self._parameters[name].f_format(val)

    def _build_simple_command(self, command):
        """
        Build a very simple command string consisting of the command and the
        newline associated with this class. This is intended to be extended as
        needed by subclasses.
        
        @param command The command string to send.
        @retval The complete command, ready to send to the device.
        """
        return command+self.eoln

    @staticmethod
    def _int_to_string(v):
        """
        Write an int value to string formatted for sbe37 set operations.
        @param v An int val.
        @retval an int string formatted for sbe37 set operations, or None if
            the input is not a valid int value.
        """
        
        if not isinstance(v,int):
            return None
        else:
            return '%i' % v

    @staticmethod
    def _float_to_string(v):
        """
        Write a float value to string formatted for sbe37 set operations.
        @param v A float val.
        @retval a float string formatted for sbe37 set operations, or None if
            the input is not a valid float value.
        """

        if not isinstance(v,float):
            return None
        else:
            return '%e' % v
<|MERGE_RESOLUTION|>--- conflicted
+++ resolved
@@ -192,16 +192,9 @@
         """
         pass
     
-<<<<<<< HEAD
-    def set(self, params, timeout=10):
-        """Set some parameters
-=======
     def set(self, *args, **kwargs):
         """Get some parameters
->>>>>>> 9b20e525
-        
-        @param params A dict with the parameters to fetch. Must be in the
-        fetchable list
+        
         @throws InstrumentProtocolException Confusion dealing with the
         physical device
         @throws InstrumentStateException Unable to handle current or future
