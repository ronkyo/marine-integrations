"""
@package mi.instrument.teledyne.driver
@file marine-integrations/mi/instrument/teledyne/driver.py
@author Roger Unwin
@brief Driver for the teledyne family
Release notes:
"""

__author__ = 'Roger Unwin'
__license__ = 'Apache 2.0'

import time
import datetime as dt
from mi.core.common import BaseEnum
from mi.core.time import get_timestamp_delayed

from mi.core.exceptions import InstrumentParameterException
from mi.core.exceptions import InstrumentProtocolException
from mi.core.exceptions import InstrumentTimeoutException
from mi.core.exceptions import InstrumentParameterExpirationException

from mi.core.log import get_logger; log = get_logger()

from mi.core.instrument.instrument_fsm import InstrumentFSM

from mi.core.instrument.instrument_protocol import CommandResponseInstrumentProtocol

from mi.core.instrument.instrument_driver import SingleConnectionInstrumentDriver
from mi.core.instrument.instrument_driver import DriverConnectionState
from mi.core.instrument.instrument_driver import DriverEvent
from mi.core.instrument.instrument_driver import DriverAsyncEvent
from mi.core.instrument.instrument_driver import DriverProtocolState
from mi.core.instrument.instrument_driver import DriverParameter
from mi.core.instrument.instrument_driver import ResourceAgentState

from mi.core.instrument.driver_dict import DriverDictKey

from mi.core.util import dict_equal

import re
import base64

# default timeout.
TIMEOUT = 20

# newline.
NEWLINE = '\r\n'

# TODO: do i keep below two defines for _do_cmd_resp
DEFAULT_CMD_TIMEOUT=20
DEFAULT_WRITE_DELAY=0

<<<<<<< HEAD
class TeledynePrompt(BaseEnum):
=======

class Prompt(BaseEnum):
>>>>>>> 412ea1d5
    """
    Device i/o prompts..
    """
    COMMAND = '\r\n>\r\n>'
    ERR = 'ERR:'
    # POWERING DOWN MESSAGE
    # "Powering Down"

class TeledyneParameter(DriverParameter):
    """
    Device parameters
    """
    #
    # set-able parameters
    #
    SERIAL_DATA_OUT = 'CD'              # 000 000 000 Serial Data Out (Vel;Cor;Amp PG;St;P0 P1;P2;P3)
    INSTRUMENT_ID = 'CI'                # Int 0-255
    XMIT_POWER = 'CQ'                   # 0=Low, 255=High
    SPEED_OF_SOUND = 'EC'               # 1500  Speed Of Sound (m/s)
    SALINITY = 'ES'                     # 35 (0-40 pp thousand)
    COORDINATE_TRANSFORMATION = 'EX'    #
    SENSOR_SOURCE = 'EZ'                # Sensor Source (C;D;H;P;R;S;T)
    TIME_PER_ENSEMBLE = 'TE'            # 01:00:00.00 (hrs:min:sec.sec/100)
    TIME_OF_FIRST_PING = 'TG'           # ****/**/**,**:**:** (CCYY/MM/DD,hh:mm:ss)
    TIME_PER_PING = 'TP'                # 00:00.20  (min:sec.sec/100)
    TIME = 'TT'                         # 2013/02/26,05:28:23 (CCYY/MM/DD,hh:mm:ss)
    FALSE_TARGET_THRESHOLD = 'WA'       # 255,001 (Max)(0-255),Start Bin # <--------- TRICKY.... COMPLEX TYPE
    BANDWIDTH_CONTROL = 'WB'            # Bandwidth Control (0=Wid,1=Nar)
    CORRELATION_THRESHOLD = 'WC'        # 064  Correlation Threshold
    SERIAL_OUT_FW_SWITCHES = 'WD'       # 111100000  Data Out (Vel;Cor;Amp PG;St;P0 P1;P2;P3)
    ERROR_VELOCITY_THRESHOLD = 'WE'     # 5000  Error Velocity Threshold (0-5000 mm/s)
    BLANK_AFTER_TRANSMIT = 'WF'         # 0088  Blank After Transmit (cm)
    CLIP_DATA_PAST_BOTTOM = 'WI'        # 0 Clip Data Past Bottom (0=OFF,1=ON)
    RECEIVER_GAIN_SELECT = 'WJ'         # 1  Rcvr Gain Select (0=Low,1=High)
    WATER_REFERENCE_LAYER = 'WL'        # 001,005  Water Reference Layer: Begin Cell (0=OFF), End Cell
    WATER_PROFILING_MODE = 'WM'         # Profiling Mode (1-15)
    NUMBER_OF_DEPTH_CELLS = 'WN'        # Number of depth cells (1-255)
    PINGS_PER_ENSEMBLE = 'WP'           # Pings per Ensemble (0-16384)
    DEPTH_CELL_SIZE = 'WS'              # 0800  Depth Cell Size (cm)
    TRANSMIT_LENGTH = 'WT'              # 0000 Transmit Length 0 to 3200(cm) 0 = Bin Length
    PING_WEIGHT = 'WU'                  # 0 Ping Weighting (0=Box,1=Triangle)
    AMBIGUITY_VELOCITY = 'WV'           # 175 Mode 1 Ambiguity Vel (cm/s radial)

class TeledyneInstrumentCmds(BaseEnum):
    """
    Device specific commands
    Represents the commands the driver implements and the string that
    must be sent to the instrument to execute the command.
    """

    OUTPUT_CALIBRATION_DATA = 'AC'
    BREAK = 'break' # < case sensative!!!!
    SEND_LAST_SAMPLE = 'CE'
    SAVE_SETUP_TO_RAM = 'CK'
    START_DEPLOYMENT = 'CS'
    CLEAR_ERROR_STATUS_WORD = 'CY0'         # May combine with next
    DISPLAY_ERROR_STATUS_WORD = 'CY1'       # May combine with prior
    POWER_DOWN = 'CZ'
    CLEAR_FAULT_LOG = 'FC'
    GET_FAULT_LOG = 'FD'

    GET_SYSTEM_CONFIGURATION = 'PS0'
    GET_INSTRUMENT_TRANSFORM_MATRIX = 'PS3'
    RUN_TEST_200 = 'PT200'

    SET = ' '  # leading spaces are OK. set is just PARAM_NAME next to VALUE
    GET = '  '



class TeledyneProtocolState(BaseEnum):
    """
    Instrument protocol states
    """
    UNKNOWN = DriverProtocolState.UNKNOWN
    COMMAND = DriverProtocolState.COMMAND
    AUTOSAMPLE = DriverProtocolState.AUTOSAMPLE
    DIRECT_ACCESS = DriverProtocolState.DIRECT_ACCESS

class TeledyneProtocolEvent(BaseEnum):
    """
    Protocol events
    """

    DISCOVER = DriverEvent.DISCOVER

    ENTER = DriverEvent.ENTER
    EXIT = DriverEvent.EXIT

    GET_CALIBRATION = "PROTOCOL_EVENT_GET_CALIBRATION"
    GET_CONFIGURATION = "PROTOCOL_EVENT_GET_CONFIGURATION"
    SEND_LAST_SAMPLE = "PROTOCOL_EVENT_SEND_LAST_SAMPLE"

    SAVE_SETUP_TO_RAM = "PROTOCOL_EVENT_SAVE_SETUP_TO_RAM"

    GET_ERROR_STATUS_WORD = "PROTOCOL_EVENT_GET_ERROR_STATUS_WORD"
    CLEAR_ERROR_STATUS_WORD = "PROTOCOL_EVENT_CLEAR_ERROR_STATUS_WORD"

    GET_FAULT_LOG = "PROTOCOL_EVENT_GET_FAULT_LOG"
    CLEAR_FAULT_LOG = "PROTOCOL_EVENT_CLEAR_FAULT_LOG"

    GET_INSTRUMENT_TRANSFORM_MATRIX = "PROTOCOL_EVENT_GET_INSTRUMENT_TRANSFORM_MATRIX"
    RUN_TEST_200 = "PROTOCOL_EVENT_RUN_TEST_200"

    GET = DriverEvent.GET
    SET = DriverEvent.SET

    EXECUTE_DIRECT = DriverEvent.EXECUTE_DIRECT
    START_DIRECT = DriverEvent.START_DIRECT
    STOP_DIRECT = DriverEvent.STOP_DIRECT

    PING_DRIVER = DriverEvent.PING_DRIVER

    # Different event because we don't want to expose this as a capability
    SCHEDULED_CLOCK_SYNC = 'PROTOCOL_EVENT_SCHEDULED_CLOCK_SYNC'
    CLOCK_SYNC = DriverEvent.CLOCK_SYNC

    START_AUTOSAMPLE = DriverEvent.START_AUTOSAMPLE
    STOP_AUTOSAMPLE = DriverEvent.STOP_AUTOSAMPLE
    POWER_DOWN = "PROTOCOL_EVENT_POWER_DOWN"


class TeledyneCapability(BaseEnum):
    """
    Protocol events that should be exposed to users (subset of above).
    """
    START_AUTOSAMPLE = DriverEvent.START_AUTOSAMPLE
    STOP_AUTOSAMPLE = DriverEvent.STOP_AUTOSAMPLE
    CLOCK_SYNC = TeledyneProtocolEvent.CLOCK_SYNC
    GET_CALIBRATION = TeledyneProtocolEvent.GET_CALIBRATION
    GET_CONFIGURATION = TeledyneProtocolEvent.GET_CONFIGURATION
    SAVE_SETUP_TO_RAM = TeledyneProtocolEvent.SAVE_SETUP_TO_RAM
    SEND_LAST_SAMPLE = TeledyneProtocolEvent.SEND_LAST_SAMPLE
    GET_ERROR_STATUS_WORD = TeledyneProtocolEvent.GET_ERROR_STATUS_WORD
    CLEAR_ERROR_STATUS_WORD = TeledyneProtocolEvent.CLEAR_ERROR_STATUS_WORD
    GET_FAULT_LOG = TeledyneProtocolEvent.GET_FAULT_LOG
    CLEAR_FAULT_LOG = TeledyneProtocolEvent.CLEAR_FAULT_LOG
    GET_INSTRUMENT_TRANSFORM_MATRIX = TeledyneProtocolEvent.GET_INSTRUMENT_TRANSFORM_MATRIX
    RUN_TEST_200 = TeledyneProtocolEvent.RUN_TEST_200
    POWER_DOWN = TeledyneProtocolEvent.POWER_DOWN


class TeledyneScheduledJob(BaseEnum):
    """
    Complete this last.
    """
    CLOCK_SYNC = 'clock_sync'
    GET_CONFIGURATION = 'acquire_configuration'
    GET_CALIBRATION = 'acquire_calibration'

class TeledyneInstrumentDriver(SingleConnectionInstrumentDriver):
    """
    InstrumentDriver Family SubClass
    """
    def __init__(self, evt_callback):
        """
        Driver constructor.
        @param evt_callback Driver process event callback.
        """
        #Construct superclass.
        SingleConnectionInstrumentDriver.__init__(self, evt_callback)
        self._connection_fsm.add_handler(DriverConnectionState.CONNECTED,
            DriverEvent.DISCOVER,
            self._handler_connected_discover)

    def _handler_connected_discover(self, event, *args, **kwargs):
        # Redefine discover handler so that we can apply startup params
        # when we discover. Gotta get into command mode first though.
        log.trace("in TeledyneInstrumentDriver._handler_connected_discover calling SingleConnectionInstrumentDriver._handler_connected_protocol_event")
        result = SingleConnectionInstrumentDriver._handler_connected_protocol_event(self, event, *args, **kwargs)
        log.trace("in TeledyneInstrumentDriver._handler_connected_discover apply_startup_params")
        self.apply_startup_params()
        return result

class TeledyneProtocol(CommandResponseInstrumentProtocol):
    """
    Instrument protocol Family SubClass
    """
    def __init__(self, prompts, newline, driver_event):
        """
        Protocol constructor.
        @param prompts A BaseEnum class containing instrument prompts.
        @param newline The newline.
        @param driver_event Driver process event callback.
        """
        
        self.last_wakeup = 0
        
        # Construct protocol superclass.
        log.trace("IN TeledyneProtocol.__init__")
        CommandResponseInstrumentProtocol.__init__(self, prompts, newline, driver_event)

        self.last_wakeup = 0
        
        # Build ADCPT protocol state machine.
        self._protocol_fsm = InstrumentFSM(TeledyneProtocolState, TeledyneProtocolEvent,
                            TeledyneProtocolEvent.ENTER, TeledyneProtocolEvent.EXIT)

        # Add event handlers for protocol state machine.
        self._protocol_fsm.add_handler(TeledyneProtocolState.UNKNOWN, TeledyneProtocolEvent.ENTER, self._handler_unknown_enter)
        self._protocol_fsm.add_handler(TeledyneProtocolState.UNKNOWN, TeledyneProtocolEvent.EXIT, self._handler_unknown_exit)
        self._protocol_fsm.add_handler(TeledyneProtocolState.UNKNOWN, TeledyneProtocolEvent.DISCOVER, self._handler_unknown_discover)

        self._protocol_fsm.add_handler(TeledyneProtocolState.COMMAND, TeledyneProtocolEvent.ENTER, self._handler_command_enter)
        self._protocol_fsm.add_handler(TeledyneProtocolState.COMMAND, TeledyneProtocolEvent.EXIT, self._handler_command_exit)
        self._protocol_fsm.add_handler(TeledyneProtocolState.COMMAND, TeledyneProtocolEvent.GET, self._handler_command_get)
        self._protocol_fsm.add_handler(TeledyneProtocolState.COMMAND, TeledyneProtocolEvent.START_AUTOSAMPLE, self._handler_command_start_autosample)
        self._protocol_fsm.add_handler(TeledyneProtocolState.COMMAND, TeledyneProtocolEvent.SET, self._handler_command_set)
        self._protocol_fsm.add_handler(TeledyneProtocolState.COMMAND, TeledyneProtocolEvent.CLOCK_SYNC, self._handler_command_clock_sync)
        self._protocol_fsm.add_handler(TeledyneProtocolState.COMMAND, TeledyneProtocolEvent.SCHEDULED_CLOCK_SYNC, self._handler_command_clock_sync)

        self._protocol_fsm.add_handler(TeledyneProtocolState.COMMAND, TeledyneProtocolEvent.GET_CALIBRATION, self._handler_command_get_calibration)
        self._protocol_fsm.add_handler(TeledyneProtocolState.COMMAND, TeledyneProtocolEvent.GET_CONFIGURATION, self._handler_command_get_configuration)

        self._protocol_fsm.add_handler(TeledyneProtocolState.COMMAND, TeledyneProtocolEvent.SAVE_SETUP_TO_RAM, self._handler_command_save_setup_to_ram)

        self._protocol_fsm.add_handler(TeledyneProtocolState.COMMAND, TeledyneProtocolEvent.SEND_LAST_SAMPLE, self._handler_command_send_last_sample)

        self._protocol_fsm.add_handler(TeledyneProtocolState.COMMAND, TeledyneProtocolEvent.START_DIRECT, self._handler_command_start_direct)
        self._protocol_fsm.add_handler(TeledyneProtocolState.COMMAND, TeledyneProtocolEvent.GET_INSTRUMENT_TRANSFORM_MATRIX, self._handler_command_get_instrument_transform_matrix)
        self._protocol_fsm.add_handler(TeledyneProtocolState.COMMAND, TeledyneProtocolEvent.RUN_TEST_200, self._handler_command_run_test_200)

        self._protocol_fsm.add_handler(TeledyneProtocolState.COMMAND, TeledyneProtocolEvent.GET_ERROR_STATUS_WORD, self._handler_command_acquire_error_status_word)
        self._protocol_fsm.add_handler(TeledyneProtocolState.COMMAND, TeledyneProtocolEvent.CLEAR_ERROR_STATUS_WORD, self._handler_command_clear_error_status_word)
        self._protocol_fsm.add_handler(TeledyneProtocolState.COMMAND, TeledyneProtocolEvent.CLEAR_FAULT_LOG, self._handler_command_clear_fault_log)
        self._protocol_fsm.add_handler(TeledyneProtocolState.COMMAND, TeledyneProtocolEvent.GET_FAULT_LOG, self._handler_command_display_fault_log)

        self._protocol_fsm.add_handler(TeledyneProtocolState.AUTOSAMPLE, TeledyneProtocolEvent.ENTER, self._handler_autosample_enter)
        self._protocol_fsm.add_handler(TeledyneProtocolState.AUTOSAMPLE, TeledyneProtocolEvent.EXIT, self._handler_autosample_exit)
        self._protocol_fsm.add_handler(TeledyneProtocolState.AUTOSAMPLE, TeledyneProtocolEvent.STOP_AUTOSAMPLE, self._handler_autosample_stop_autosample)
        self._protocol_fsm.add_handler(TeledyneProtocolState.AUTOSAMPLE, TeledyneProtocolEvent.GET, self._handler_command_get)

        self._protocol_fsm.add_handler(TeledyneProtocolState.AUTOSAMPLE, TeledyneProtocolEvent.SCHEDULED_CLOCK_SYNC, self._handler_autosample_clock_sync)
        self._protocol_fsm.add_handler(TeledyneProtocolState.AUTOSAMPLE, TeledyneProtocolEvent.GET_CALIBRATION, self._handler_autosample_get_calibration)
        self._protocol_fsm.add_handler(TeledyneProtocolState.AUTOSAMPLE, TeledyneProtocolEvent.GET_CONFIGURATION, self._handler_autosample_get_configuration)

        self._protocol_fsm.add_handler(TeledyneProtocolState.DIRECT_ACCESS, TeledyneProtocolEvent.ENTER, self._handler_direct_access_enter)
        self._protocol_fsm.add_handler(TeledyneProtocolState.DIRECT_ACCESS, TeledyneProtocolEvent.EXIT, self._handler_direct_access_exit)
        self._protocol_fsm.add_handler(TeledyneProtocolState.DIRECT_ACCESS, TeledyneProtocolEvent.EXECUTE_DIRECT, self._handler_direct_access_execute_direct)
        self._protocol_fsm.add_handler(TeledyneProtocolState.DIRECT_ACCESS, TeledyneProtocolEvent.STOP_DIRECT, self._handler_direct_access_stop_direct)

        # Build dictionaries for driver schema
        self._build_param_dict()
        self._build_command_dict()
        self._build_driver_dict()

        # Add build handlers for device commands.
        self._add_build_handler(TeledyneInstrumentCmds.OUTPUT_CALIBRATION_DATA, self._build_simple_command)
        self._add_build_handler(TeledyneInstrumentCmds.SEND_LAST_SAMPLE, self._build_simple_command)
        self._add_build_handler(TeledyneInstrumentCmds.SAVE_SETUP_TO_RAM, self._build_simple_command)
        self._add_build_handler(TeledyneInstrumentCmds.START_DEPLOYMENT, self._build_simple_command)
        self._add_build_handler(TeledyneInstrumentCmds.DISPLAY_ERROR_STATUS_WORD, self._build_simple_command)
        self._add_build_handler(TeledyneInstrumentCmds.CLEAR_ERROR_STATUS_WORD, self._build_simple_command)
        self._add_build_handler(TeledyneInstrumentCmds.CLEAR_FAULT_LOG, self._build_simple_command)
        self._add_build_handler(TeledyneInstrumentCmds.GET_FAULT_LOG, self._build_simple_command)
        self._add_build_handler(TeledyneInstrumentCmds.GET_SYSTEM_CONFIGURATION, self._build_simple_command)
        self._add_build_handler(TeledyneInstrumentCmds.GET_INSTRUMENT_TRANSFORM_MATRIX, self._build_simple_command)
        self._add_build_handler(TeledyneInstrumentCmds.RUN_TEST_200, self._build_simple_command)
        self._add_build_handler(TeledyneInstrumentCmds.SET, self._build_set_command)
        self._add_build_handler(TeledyneInstrumentCmds.GET, self._build_get_command)

        #
        # Response handlers
        #
        self._add_response_handler(TeledyneInstrumentCmds.OUTPUT_CALIBRATION_DATA, self._parse_output_calibration_data_response)
        self._add_response_handler(TeledyneInstrumentCmds.SEND_LAST_SAMPLE, self._parse_send_last_sample_response)
        self._add_response_handler(TeledyneInstrumentCmds.SAVE_SETUP_TO_RAM, self._parse_save_setup_to_ram_response)
        self._add_response_handler(TeledyneInstrumentCmds.CLEAR_ERROR_STATUS_WORD, self._parse_clear_error_status_response)
        self._add_response_handler(TeledyneInstrumentCmds.DISPLAY_ERROR_STATUS_WORD, self._parse_error_status_response)
        self._add_response_handler(TeledyneInstrumentCmds.CLEAR_FAULT_LOG, self._parse_clear_fault_log_response)
        self._add_response_handler(TeledyneInstrumentCmds.GET_FAULT_LOG, self._parse_fault_log_response)
        self._add_response_handler(TeledyneInstrumentCmds.GET_SYSTEM_CONFIGURATION, self._parse_get_system_configuration)

        self._add_response_handler(TeledyneInstrumentCmds.GET_INSTRUMENT_TRANSFORM_MATRIX, self._parse_instrument_transform_matrix_response)
        self._add_response_handler(TeledyneInstrumentCmds.RUN_TEST_200, self._parse_test_response)
        self._add_response_handler(TeledyneInstrumentCmds.SET, self._parse_set_response)
        self._add_response_handler(TeledyneInstrumentCmds.GET, self._parse_get_response)

        # State state machine in UNKNOWN state.
        self._protocol_fsm.start(TeledyneProtocolState.UNKNOWN)

        # commands sent sent to device to be
        # filtered in responses for telnet DA
        self._sent_cmds = []

        self._add_scheduler_event(TeledyneScheduledJob.GET_CONFIGURATION, TeledyneProtocolEvent.GET_CONFIGURATION)
        self._add_scheduler_event(TeledyneScheduledJob.GET_CALIBRATION, TeledyneProtocolEvent.GET_CALIBRATION)
        self._add_scheduler_event(TeledyneScheduledJob.CLOCK_SYNC, TeledyneProtocolEvent.SCHEDULED_CLOCK_SYNC)

    def _build_param_dict(self):
        pass

    def _build_driver_dict(self):
        """
        Populate the driver dictionary with options
        """
        self._driver_dict.add(DriverDictKey.VENDOR_SW_COMPATIBLE, True)

    def _build_simple_command(self, cmd):
        """
        Build handler for basic adcpt commands.
        @param cmd the simple adcpt command to format
                (no value to attach to the command)
        @retval The command to be sent to the device.
        """
        log.trace("build_simple_command: %s" % cmd)
        return cmd + NEWLINE

    def _filter_capabilities(self, events):
        """
        Return a list of currently available capabilities.
        """
        return [x for x in events if TeledyneCapability.has(x)]

    def _sync_clock(self, command, date_time_param, timeout=TIMEOUT, delay=1, time_format="%d %b %Y %H:%M:%S"):
        """
        Send the command to the instrument to syncronize the clock
        @param date_time_param: date time parameter that we want to set
        @param prompts: expected prompt
        @param timeout: command timeout
        @param delay: wakeup delay
        @param time_format: time format string for set command
        @return: true if the command is successful
        @throws: InstrumentProtocolException if command fails
        """
        prompt = self._wakeup(timeout=timeout, delay=delay)

        # lets clear out any past data so it doesnt confuse the command
        self._linebuf = ''
        self._promptbuf = ''

        prompt = self._wakeup(timeout=timeout, delay=delay)
        str_val = get_timestamp_delayed(time_format)
        reply = self._do_cmd_direct(date_time_param + str_val)
        time.sleep(1)
        reply = self._get_response(TIMEOUT)

        return True

    ########################################################################
    # Startup parameter handlers
    ########################################################################

    def apply_startup_params(self):
        """
        Apply all startup parameters.  First we check the instrument to see
        if we need to set the parameters.  If they are they are set
        correctly then we don't do anything.

        If we need to set parameters then we might need to transition to
        command first.  Then we will transition back when complete.

        @throws: InstrumentProtocolException if not in command or streaming
        """
        # Let's give it a try in unknown state
        log.trace("in apply_startup_params")
<<<<<<< HEAD
        if (self.get_current_state() != TeledyneProtocolState.COMMAND and
            self.get_current_state() != TeledyneProtocolState.AUTOSAMPLE):
=======
        if (self.get_current_state() != ProtocolState.COMMAND and
            self.get_current_state() != ProtocolState.AUTOSAMPLE):
>>>>>>> 412ea1d5
            raise InstrumentProtocolException("Not in command or autosample state. Unable to apply startup params")

        logging = self._is_logging()
        # If we are in streaming mode and our configuration on the
        # instrument matches what we think it should be then we
        # don't need to do anything.

        if(not self._instrument_config_dirty()):
            log.trace("in apply_startup_params returning True")
            return True

        error = None

        try:
            if logging:
                # Switch to command mode,
                self._stop_logging()

            self._apply_params()

        # Catch all error so we can put ourself back into
        # streaming.  Then rethrow the error
        except Exception as e:
            log.error("EXCEPTION WAS " + str(e))
            error = e

        finally:
            # Switch back to streaming
            if logging:
                my_state = self._protocol_fsm.get_current_state()
                log.trace("current_state = %s", my_state)
                self._start_logging()

        if(error):
            raise error

    def _apply_params(self):
        """
        apply startup parameters to the instrument.
        @throws: InstrumentProtocolException if in wrong mode.
        """
        log.trace("IN _apply_params")
        config = self.get_startup_config()
        # Pass true to _set_params so we know these are startup values
        self._set_params(config, True)

<<<<<<< HEAD
    def _get_params(self):
        return dir(TeledyneParameter)

    def _getattr_key(self, attr):
        return getattr(TeledyneParameter, attr)

    def _has_parameter(self, param):
        return TeledyneParameter.has(param)

    # TODO: does this below over-ride work?

=======
    # TODO: does this below over-ride work?
>>>>>>> 412ea1d5
    def _do_cmd_resp(self, cmd, *args, **kwargs):
        """
        Perform a command-response on the device.
        @param cmd The command to execute.
        @param args positional arguments to pass to the build handler.
        @param timeout=timeout optional wakeup and command timeout.
        @retval resp_result The (possibly parsed) response result.
        @raises InstrumentTimeoutException if the response did not occur in time.
        @raises InstrumentProtocolException if command could not be built or if response
        was not recognized.
        """

        # Get timeout and initialize response.
        timeout = kwargs.get('timeout', DEFAULT_CMD_TIMEOUT)
        expected_prompt = kwargs.get('expected_prompt', None)
        write_delay = kwargs.get('write_delay', DEFAULT_WRITE_DELAY)
        retval = None
        
        # Get the build handler.
        build_handler = self._build_handlers.get(cmd, None)
        if not build_handler:
            raise InstrumentProtocolException('Cannot build command: %s' % cmd)

        cmd_line = build_handler(cmd, *args)

        # Wakeup the device, pass up exception if timeout

        if (self.last_wakeup + 30) > time.time():
            self.last_wakeup = time.time()
        else:
            prompt = self._wakeup(timeout)

        # Clear line and prompt buffers for result.


        self._linebuf = ''
        self._promptbuf = ''

        # Send command.
<<<<<<< HEAD
        log.debug('_do_cmd_resp: %s, timeout=%s, write_delay=%s' %
                        (repr(cmd_line), timeout, write_delay))
=======
        log.debug('_do_cmd_resp: %s, timeout=%s, write_delay=%s, expected_prompt=%s,' %
                        (repr(cmd_line), timeout, write_delay, expected_prompt))
>>>>>>> 412ea1d5

        if (write_delay == 0):
            self._connection.send(cmd_line)
        else:
            for char in cmd_line:
                self._connection.send(char)
                time.sleep(write_delay)

        # Wait for the prompt, prepare result and return, timeout exception
        (prompt, result) = self._get_response(timeout,
                                              expected_prompt=expected_prompt)
<<<<<<< HEAD

=======
>>>>>>> 412ea1d5
        resp_handler = self._response_handlers.get((self.get_current_state(), cmd), None) or \
            self._response_handlers.get(cmd, None)
        resp_result = None
        if resp_handler:
            resp_result = resp_handler(result, prompt)

        return resp_result

    def _update_params(self, *args, **kwargs):
        """
        Update the parameter dictionary. 
        """
        log.trace("in _update_params")
        error = None
        logging = self._is_logging()

        try:
            if logging:
                # Switch to command mode,
                self._stop_logging()

            # UPDATE CODE HERE
            # Get old param dict config.
            old_config = self._param_dict.get_config()

            kwargs['expected_prompt'] = TeledynePrompt.COMMAND

            cmds = self._get_params()
            results = ""
            for attr in sorted(cmds):
                if attr not in ['dict', 'has', 'list', 'ALL']:
                    if not attr.startswith("_"):
                        key = self._getattr_key(attr)
                        result = self._do_cmd_resp(TeledyneInstrumentCmds.GET, key, **kwargs)
                        results += result + NEWLINE

<<<<<<< HEAD
            result = self._do_cmd_resp(TeledyneInstrumentCmds.GET, key, **kwargs)
=======
>>>>>>> 412ea1d5
            new_config = self._param_dict.get_config()

            if not dict_equal(new_config, old_config):
                self._driver_event(DriverAsyncEvent.CONFIG_CHANGE)

        # Catch all error so we can put ourself back into
        # streaming.  Then rethrow the error
        except Exception as e:
            log.error("EXCEPTION WAS " + str(e))
            error = e

        finally:
            # Switch back to streaming
            if logging:
                my_state = self._protocol_fsm.get_current_state()
<<<<<<< HEAD
                log.trace("current_state = %s", my_state)
=======
                log.trace("current_state = %s calling start_logging", my_state)
>>>>>>> 412ea1d5
                self._start_logging()

        if(error):
            raise error

        return results

    def _set_params(self, *args, **kwargs):
        """
        Issue commands to the instrument to set various parameters
        """
        log.trace("in _set_params")
        # Retrieve required parameter.
        # Raise if no parameter provided, or not a dict.
        result = None
        startup = False
        try:
            params = args[0]
        except IndexError:
            raise InstrumentParameterException('Set command requires a parameter dict.')

        try:
            startup = args[1]
        except IndexError:
            pass

<<<<<<< HEAD
        log.trace("calling _verify_not_readonly ARGS = " + repr(args))
        self._verify_not_readonly(*args, **kwargs)

        for (key, val) in params.iteritems():
            result = self._do_cmd_resp(TeledyneInstrumentCmds.SET, key, val, **kwargs)
=======
        log.trace("_set_params calling _verify_not_readonly ARGS = " + repr(args))
        self._verify_not_readonly(*args, **kwargs)

        for (key, val) in params.iteritems():
            result = self._do_cmd_resp(InstrumentCmds.SET, key, val, **kwargs)
        log.trace("_set_params calling _update_params")
>>>>>>> 412ea1d5
        self._update_params()
        return result

    def _get_param_result(self, param_list, expire_time):
        """
        return a dictionary of the parameters and values
        @param expire_time: baseline time for expiration calculation
        @return: dictionary of values
        @throws InstrumentParameterException if missing or invalid parameter
        @throws InstrumentParameterExpirationException if value is expired.
        """
        result = {}

        for param in param_list:
            val = self._param_dict.get(param, expire_time)
            result[param] = val

        return result

    def _send_break_cmd(self, duration=500):
        """
        Send a BREAK to attempt to wake the device.
        """
        log.trace("HOW DID I GET HERE......")

    def _send_break(self, duration=500):
        """
        Send a BREAK to attempt to wake the device.
        """
        log.trace("IN _send_break, clearing buffer.")
        self._promptbuf = ''
        self._linebuf = ''
        self._send_break_cmd(duration)
        break_confirmation = []
        log.trace("self._linebuf = " + self._linebuf)

        break_confirmation.append("[BREAK Wakeup A]" + NEWLINE + \
        "WorkHorse Broadband ADCP Version 50.40" + NEWLINE + \
        "Teledyne RD Instruments (c) 1996-2010" + NEWLINE + \
        "All Rights Reserved.")
        break_confirmation.append("[BREAK Wakeup A]")
        found = False
        timeout = 30
        count = 0
        while (not found):
            log.trace("WAIT FOR BREAK TRY #" + str(count))
            count += 1
            for break_message in break_confirmation:
                if break_message in self._linebuf:
                    log.trace("GOT A BREAK MATCH ==> " + str(break_message))
                    found = True
            if count > (timeout * 10):
                if True != found:
                    raise InstrumentTimeoutException("NO BREAK RESPONSE.")
            time.sleep(0.1)
        self._chunker._clean_buffer(len(self._chunker.raw_chunk_list))
        self._promptbuf = ''
        self._linebuf = ''
        return True

    def _send_wakeup(self):
        """
        Send a newline to attempt to wake the device.
        """
        log.trace("IN _send_wakeup")

        self._connection.send(NEWLINE)

    def _wakeup(self, timeout=20, delay=1):
        """
        Clear buffers and send a wakeup command to the instrument
        @param timeout The timeout to wake the device.
        @param delay The time to wait between consecutive wakeups.
        @throw InstrumentTimeoutException if the device could not be woken.
        """

<<<<<<< HEAD
        # TODO: decide if below should be kept.
        self.last_wakeup = time.time()
        # TODO: decide if above should be kept.

=======
        self.last_wakeup = time.time()
>>>>>>> 412ea1d5
        # Clear the prompt buffer.
        self._promptbuf = ''

        # Grab time for timeout.
        starttime = time.time()
        endtime = starttime + float(timeout)

        # Send a line return and wait a sec.
        log.debug('Sending wakeup. timeout=%s' % timeout)
        self._send_wakeup()

        while time.time() < endtime:
            time.sleep(0.05)
            for item in self._get_prompts():
                index = self._promptbuf.find(item)
                if index >= 0:
<<<<<<< HEAD
                    log.trace('wakeup got prompt: %s' % repr(item))
=======
                    log.debug('wakeup got prompt: %s' % repr(item))
>>>>>>> 412ea1d5
                    return item
        return None
        #raise a timeout?

        #**
        #** THIS SPEEDUP MUST BE PROPAGATED. IT SEE
        #**

    def _instrument_config_dirty(self):
        """
        Read the startup config and compare that to what the instrument
        is configured too.  If they differ then return True
        @return: True if the startup config doesn't match the instrument
        @throws: InstrumentParameterException
        """
        log.trace("in _instrument_config_dirty")
        # Refresh the param dict cache
        #self._update_params()

        startup_params = self._param_dict.get_startup_list()
        log.trace("Startup Parameters: %s" % startup_params)

        for param in startup_params:
            if not self._has_parameter(param):
            #if not TeledyneParameter.has(param):
                raise InstrumentParameterException()

            if (self._param_dict.get(param) != self._param_dict.get_config_value(param)):
                log.trace("DIRTY: %s %s != %s" % (param, self._param_dict.get(param), self._param_dict.get_config_value(param)))
                return True

        log.trace("Clean instrument config")
        return False

    def _is_logging(self, timeout=TIMEOUT):
        """
        Poll the instrument to see if we are in logging mode.  Return True
        if we are, False if not.
        @param: timeout - Command timeout
        @return: True - instrument logging, False - not logging
        """
        log.trace("in _is_logging")

        self._linebuf = ""
        self._promptbuf = ""

        prompt = self._wakeup(timeout=TIMEOUT)
        #log.debug("********** GOT PROMPT" + repr(prompt))
        if TeledynePrompt.COMMAND == prompt:
            logging = False
            log.trace("COMMAND MODE!")
        else:
            logging = True
            log.trace("AUTOSAMPLE MODE!")

        return logging

    def _start_logging(self, timeout=TIMEOUT):
        """
        Command the instrument to start logging
        @param timeout: how long to wait for a prompt
        @return: True if successful
        @throws: InstrumentProtocolException if failed to start logging
        """
<<<<<<< HEAD
        log.trace("in _start_logging - Start Logging!")
=======
        log.trace("in _start_logging - are we logging? " + str(self._is_logging()))
>>>>>>> 412ea1d5
        if(self._is_logging()):
            return True
        self._do_cmd_no_resp(TeledyneInstrumentCmds.START_DEPLOYMENT, timeout=timeout)
        #time.sleep(1) # WHY THE SLEEP?  UNCOMMENT IF PROBLEMS, REMOVE IF NO PROBLEMS WHEN FINALIZING.

        return True

    def _stop_logging(self, timeout=TIMEOUT):
        """
        Command the instrument to stop logging
        @param timeout: how long to wait for a prompt
        @return: True if successful
        @throws: InstrumentTimeoutException if prompt isn't seen
        @throws: InstrumentProtocolException failed to stop logging
        """
        log.trace("in Stop Logging!")
        # Issue the stop command.


        # Send break twice, as sometimes the driver ack's the first one then 
        # forgets to actually break.
        self._send_break(duration=500)
        time.sleep(2)
        self._send_break(duration=500)
        time.sleep(2)
        # Prompt device until command prompt is seen.
        self._wakeup_until(timeout, TeledynePrompt.COMMAND)

        # set logging to false, as we just got a prompt after a break
        logging = False

        if self._is_logging(timeout):
            raise InstrumentProtocolException("failed to stop logging")

        return True

    def _sanitize(self, s):
        s = s.replace('\xb3', '_')
        s = s.replace('\xbf', '_')
        s = s.replace('\xc0', '_')
        s = s.replace('\xd9', '_')
        s = s.replace('\xda', '_')
        s = s.replace('\xf8', '_')

        return s

    ########################################################################
    # handlers.
    ########################################################################

    def _handler_command_run_test_200(self, *args, **kwargs):
        """
        run test PT200
        """
        next_state = None
        kwargs['timeout'] = 30
        kwargs['expected_prompt'] = TeledynePrompt.COMMAND
        result = self._do_cmd_resp(TeledyneInstrumentCmds.RUN_TEST_200, *args, **kwargs)

        return (next_state, result)

    def _handler_command_get_instrument_transform_matrix(self, *args, **kwargs):
        """
        save setup to ram.
        """
        next_state = None
        kwargs['timeout'] = 30
        kwargs['expected_prompt'] = TeledynePrompt.COMMAND
        result = self._do_cmd_resp(TeledyneInstrumentCmds.GET_INSTRUMENT_TRANSFORM_MATRIX, *args, **kwargs)

        return (next_state, result)

    def _handler_command_save_setup_to_ram(self, *args, **kwargs):
        """
        save setup to ram.
        """
        next_state = None
        kwargs['timeout'] = 30
        kwargs['expected_prompt'] = TeledynePrompt.COMMAND
        result = self._do_cmd_resp(TeledyneInstrumentCmds.SAVE_SETUP_TO_RAM, *args, **kwargs)

        return (next_state, result)

    def _handler_command_clear_error_status_word(self, *args, **kwargs):
        """
        clear the error status word
        """
        next_state = None
        kwargs['timeout'] = 30
        kwargs['expected_prompt'] = TeledynePrompt.COMMAND
        result = self._do_cmd_resp(TeledyneInstrumentCmds.CLEAR_ERROR_STATUS_WORD, *args, **kwargs)
        return (next_state, result)

    def _handler_command_acquire_error_status_word(self, *args, **kwargs):
        """
        read the error status word
        """
        next_state = None
        kwargs['timeout'] = 30
        kwargs['expected_prompt'] = TeledynePrompt.COMMAND
        result = self._do_cmd_resp(TeledyneInstrumentCmds.DISPLAY_ERROR_STATUS_WORD, *args, **kwargs)
        return (next_state, result)

    def _handler_command_display_fault_log(self, *args, **kwargs):
        """
        display the error log.
        """
        next_state = None
        kwargs['timeout'] = 30
        kwargs['expected_prompt'] = TeledynePrompt.COMMAND
        result = self._do_cmd_resp(TeledyneInstrumentCmds.GET_FAULT_LOG, *args, **kwargs)
        return (next_state, result)

    def _handler_command_clear_fault_log(self, *args, **kwargs):
        """
        clear the error log.
        """
        next_state = None
        kwargs['timeout'] = 30
        kwargs['expected_prompt'] = TeledynePrompt.COMMAND
        result = self._do_cmd_resp(TeledyneInstrumentCmds.CLEAR_FAULT_LOG, *args, **kwargs)
        return (next_state, result)

    def _handler_command_enter(self, *args, **kwargs):
        """
        Enter command state.
        @throws InstrumentTimeoutException if the device cannot be woken.
        @throws InstrumentProtocolException if the update commands and not recognized.
        """
        # Command device to update parameters and send a config change event.

<<<<<<< HEAD
        log.trace("*** IN _handler_command_enter(), updating params")
        self._update_params()
=======
        log.trace("in _handler_command_enter()")
        #self._update_params()
>>>>>>> 412ea1d5

        # Tell driver superclass to send a state change event.
        # Superclass will query the state.
        self._driver_event(DriverAsyncEvent.STATE_CHANGE)

    def _handler_command_exit(self, *args, **kwargs):
        """
        Exit command state.
        """
        pass

    def _handler_unknown_enter(self, *args, **kwargs):
        """
        Enter unknown state.
        """
        # Tell driver superclass to send a state change event.
        # Superclass will query the state.
        self._driver_event(DriverAsyncEvent.STATE_CHANGE)

    def _handler_unknown_exit(self, *args, **kwargs):
        """
        Exit unknown state.
        """
        pass

    ######################################################
    #                                                    #
    ######################################################

    def _handler_unknown_discover(self, *args, **kwargs):
        """
        Discover current state; can be COMMAND or AUTOSAMPLE.
        @retval (next_state, result), (ProtocolState.COMMAND or
        State.AUTOSAMPLE, None) if successful.
        @throws InstrumentTimeoutException if the device cannot be woken.
        @throws InstrumentStateException if the device response does not correspond to
        an expected state.
        """
        log.trace("in _handler_unknown_discover")

        next_state = None
        next_agent_state = None

        logging = self._is_logging()

        if(logging == None):
            raise InstrumentProtocolException('_handler_unknown_discover - unable to to determine state')

        elif(logging):
            next_state = TeledyneProtocolState.AUTOSAMPLE
            next_agent_state = ResourceAgentState.STREAMING

        else:
            next_state = TeledyneProtocolState.COMMAND
            next_agent_state = ResourceAgentState.IDLE
        return (next_state, next_agent_state)

    ######################################################
    #                                                    #
    ######################################################

    def _handler_autosample_enter(self, *args, **kwargs):
        """
        Enter autosample state.
        """
        log.trace("IN _handler_autosample_enter")
        # Tell driver superclass to send a state change event.
        # Superclass will query the state.

        self._driver_event(DriverAsyncEvent.STATE_CHANGE)

    def _handler_autosample_exit(self, *args, **kwargs):
        """
        Exit autosample state.
        """
        log.trace("IN _handler_autosample_exit")

        pass

    def _handler_command_start_autosample(self, *args, **kwargs):
        """
        Switch into autosample mode.
        @retval (next_state, result) tuple, (ProtocolState.AUTOSAMPLE,
        None) if successful.
        @throws InstrumentTimeoutException if device cannot be woken for command.
        @throws InstrumentProtocolException if command could not be built or misunderstood.
        """
        result = None
        kwargs['expected_prompt'] = TeledynePrompt.COMMAND
        kwargs['timeout'] = 30

        log.info("SYNCING TIME WITH SENSOR.")
        resp = self._do_cmd_resp(TeledyneInstrumentCmds.SET, TeledyneParameter.TIME, get_timestamp_delayed("%Y/%m/%d, %H:%M:%S"), **kwargs)

        # Save setup to nvram and switch to autosample if successful.
        resp = self._do_cmd_resp(TeledyneInstrumentCmds.SAVE_SETUP_TO_RAM, *args, **kwargs)

        # Issue start command and switch to autosample if successful.
        self._start_logging()

        next_state = TeledyneProtocolState.AUTOSAMPLE
        next_agent_state = ResourceAgentState.STREAMING

        return (next_state, (next_agent_state, result))

    def _handler_autosample_stop_autosample(self, *args, **kwargs):
        """
        Stop autosample and switch back to command mode.
        @retval (next_state, result) tuple, (ProtocolState.COMMAND,
        None) if successful.
        @throws InstrumentTimeoutException if device cannot be woken for command.
        @throws InstrumentProtocolException if command misunderstood or
        incorrect prompt received.
        """
        next_state = None
        result = None

        # Wake up the device, continuing until autosample prompt seen.
        timeout = kwargs.get('timeout', TIMEOUT)

        if (self._is_logging(timeout)):
            self._stop_logging(timeout)

        next_state = TeledyneProtocolState.COMMAND
        next_agent_state = ResourceAgentState.COMMAND

        return (next_state, (next_agent_state, result))

    def _handler_command_get(self, *args, **kwargs):
        """
        Get device parameters from the parameter dict.
        @param args[0] list of parameters to retrieve, or DriverParameter.ALL.
        @throws InstrumentParameterException if missing or invalid parameter.
        """
        log.trace("in _handler_command_get")
        next_state = None
        result = None
        error = None

        # Grab a baseline time for calculating expiration time.  It is assumed
        # that all data if valid if acquired after this time.
        expire_time = self._param_dict.get_current_timestamp()
        log.trace("expire_time = " + str(expire_time))
        # build a list of parameters we need to get
        param_list = self._get_param_list(*args, **kwargs)

        try:
            # Take a first pass at getting parameters.  If they are
            # expired an exception will be raised.
            result = self._get_param_result(param_list, expire_time)
        except InstrumentParameterExpirationException as e:
            # In the second pass we need to update parameters, it is assumed
            # that _update_params does everything required to refresh all
            # parameters or at least those that would expire.

            log.trace("in _handler_command_get Parameter expired, refreshing, %s", e)

            if self._is_logging():
                log.trace("I am logging")
                try:
                    # Switch to command mode,
                    self._stop_logging()

                    self._update_params()
                    # Take a second pass at getting values, this time is should
                    # have all fresh values.
                    log.trace("Fetching parameters for the second time")
                    result = self._get_param_result(param_list, expire_time)
                # Catch all error so we can put ourself back into
                # streaming.  Then rethrow the error
                except Exception as e:
                    error = e

                finally:
                    # Switch back to streaming
                    self._start_logging()

                if(error):
                    raise error
            else:
                log.trace("I am not logging")
                self._update_params()
                # Take a second pass at getting values, this time is should
                # have all fresh values.
                log.trace("Fetching parameters for the second time")
                result = self._get_param_result(param_list, expire_time)
        return (next_state, result)

    def _handler_autosample_get_calibration(self, *args, **kwargs):
        """
        execute a get calibration from autosample mode.  
        For this command we have to move the instrument
        into command mode, get calibration, then switch back.  If an
        exception is thrown we will try to get ourselves back into
        streaming and then raise that exception.
        @retval (next_state, result) tuple, (ProtocolState.AUTOSAMPLE,
        None) if successful.
        @throws InstrumentTimeoutException if device cannot be woken for command.
        @throws InstrumentProtocolException if command could not be built or misunderstood.
        """
        next_state = None
        next_agent_state = None
        result = None
        error = None

        try:
            # Switch to command mode,
            self._stop_logging(*args, **kwargs)

            kwargs['timeout'] = 120
<<<<<<< HEAD
            result = self._do_cmd_resp(TeledyneInstrumentCmds.OUTPUT_CALIBRATION_DATA, *args, **kwargs)
=======
            output = self._do_cmd_resp(InstrumentCmds.OUTPUT_CALIBRATION_DATA, *args, **kwargs)
>>>>>>> 412ea1d5

        # Catch all error so we can put ourself back into
        # streaming.  Then rethrow the error
        except Exception as e:
            error = e

        finally:
            # Switch back to streaming
            self._start_logging()

        if(error):
            raise error
     
        result = self._sanitize(base64.b64decode(output))
        return (next_state, (next_agent_state, result))
        #return (next_state, (next_agent_state, {'result': result}))

    def _handler_autosample_get_configuration(self, *args, **kwargs):
        """
        execute a get configuration from autosample mode.  
        For this command we have to move the instrument
        into command mode, get configuration, then switch back.  If an
        exception is thrown we will try to get ourselves back into
        streaming and then raise that exception.
        @retval (next_state, result) tuple, (ProtocolState.AUTOSAMPLE,
        None) if successful.
        @throws InstrumentTimeoutException if device cannot be woken for command.
        @throws InstrumentProtocolException if command could not be built or misunderstood.
        """
        next_state = None
        next_agent_state = None
        result = None
        error = None

        try:
            # Switch to command mode,
            self._stop_logging(*args, **kwargs)

            # Sync the clock
            timeout = kwargs.get('timeout', TIMEOUT)
<<<<<<< HEAD
            result = self._do_cmd_resp(TeledyneInstrumentCmds.GET_SYSTEM_CONFIGURATION, *args, **kwargs)
=======
            output = self._do_cmd_resp(InstrumentCmds.GET_SYSTEM_CONFIGURATION, *args, **kwargs)
>>>>>>> 412ea1d5

        # Catch all error so we can put ourself back into
        # streaming.  Then rethrow the error
        except Exception as e:
            error = e

        finally:
            # Switch back to streaming
            self._start_logging()

        if(error):
            raise error


        result = self._sanitize(base64.b64decode(output))
        return (next_state, (next_agent_state, result))
        #return (next_state, (next_agent_state, {'result': result}))

    def _handler_autosample_clock_sync(self, *args, **kwargs):
        """
        execute a clock sync on the leading edge of a second change from
        autosample mode.  For this command we have to move the instrument
        into command mode, do the clock sync, then switch back.  If an
        exception is thrown we will try to get ourselves back into
        streaming and then raise that exception.
        @retval (next_state, result) tuple, (ProtocolState.AUTOSAMPLE,
        None) if successful.
        @throws InstrumentTimeoutException if device cannot be woken for command.
        @throws InstrumentProtocolException if command could not be built or misunderstood.
        """
        next_state = None
        next_agent_state = None
        result = None
        error = None
<<<<<<< HEAD
        log.trace("in _handler_autosample_clock_sync")
=======
        
        logging = False
        
        self._promptbuf = ""
        self._linebuf = ""
        
        if self._is_logging():
            logging = True
            # Switch to command mode,
            self._stop_logging()
            
        log.debug("in _handler_autosample_clock_sync")
>>>>>>> 412ea1d5
        try:
            # Sync the clock
            timeout = kwargs.get('timeout', TIMEOUT)

            self._sync_clock(TeledyneInstrumentCmds.SET, TeledyneParameter.TIME, timeout, time_format="%Y/%m/%d,%H:%M:%S")

        # Catch all error so we can put ourself back into
        # streaming.  Then rethrow the error
        except Exception as e:
            error = e

        finally:
            # Switch back to streaming
            if logging:
                self._start_logging()

        if(error):
            raise error

        return (next_state, (next_agent_state, result))

    def _handler_command_set(self, *args, **kwargs):
        """
        Perform a set command.
        @param args[0] parameter : value dict.
        @retval (next_state, result) tuple, (None, None).
        @throws InstrumentParameterException if missing set parameters, if set parameters not ALL and
        not a dict, or if paramter can't be properly formatted.
        @throws InstrumentTimeoutException if device cannot be woken for set command.
        @throws InstrumentProtocolException if set command could not be built or misunderstood.
        """
        log.trace("IN _handler_command_set")
        next_state = None
        result = None
        startup = False

        try:
            params = args[0]
        except IndexError:
            raise InstrumentParameterException('_handler_command_set Set command requires a parameter dict.')

        try:
            startup = args[1]
        except IndexError:
            pass

        if not isinstance(params, dict):
            raise InstrumentParameterException('Set parameters not a dict.')

        # For each key, val in the dict, issue set command to device.
        # Raise if the command not understood.
        else:
            result = self._set_params(params, startup)

        return (next_state, result)

    def _handler_command_get_calibration(self, *args, **kwargs):
        """
        @param args:
        @param kwargs:
        @return:
        """
        log.trace("IN _handler_command_get_calibration")
        next_state = None
        next_agent_state = None
        result = None

        kwargs['timeout'] = 120

<<<<<<< HEAD
        result = self._do_cmd_resp(TeledyneInstrumentCmds.OUTPUT_CALIBRATION_DATA, *args, **kwargs)
        result = base64.b64decode(result)
        return (next_state, (next_agent_state, self._sanitize(result)))
=======
        output = self._do_cmd_resp(InstrumentCmds.OUTPUT_CALIBRATION_DATA, *args, **kwargs)
        result = self._sanitize(base64.b64decode(output))
        return (next_state, (next_agent_state, result))
        #return (next_state, (next_agent_state, {'result': result}))
>>>>>>> 412ea1d5

    def _handler_command_get_configuration(self, *args, **kwargs):
        """
        @param args:
        @param kwargs:
        @return:
        """
        next_state = None
        next_agent_state = None
        result = None

        kwargs['timeout'] = 120  # long time to get params.

<<<<<<< HEAD
        result = self._do_cmd_resp(TeledyneInstrumentCmds.GET_SYSTEM_CONFIGURATION, *args, **kwargs)
        result = self._sanitize(base64.b64decode(result))
        return (next_state, (next_agent_state, result))
=======
        output = self._do_cmd_resp(InstrumentCmds.GET_SYSTEM_CONFIGURATION, *args, **kwargs)
        result = self._sanitize(base64.b64decode(output))
        return (next_state, (next_agent_state, {'result': result}))
>>>>>>> 412ea1d5

    def _handler_command_clock_sync(self, *args, **kwargs):
        """
        execute a clock sync on the leading edge of a second change
        @retval (next_state, result) tuple, (None, (None, )) if successful.
        @throws InstrumentTimeoutException if device cannot be woken for command.
        @throws InstrumentProtocolException if command could not be built or misunderstood.
        """

        next_state = None
        next_agent_state = None
        result = None

        timeout = kwargs.get('timeout', TIMEOUT)
        prompt = self._wakeup(timeout=TIMEOUT)

        self._sync_clock(TeledyneInstrumentCmds.SET, TeledyneParameter.TIME, timeout, time_format="%Y/%m/%d,%H:%M:%S")

        return (next_state, (next_agent_state, result))

    def _handler_command_send_last_sample(self, *args, **kwargs):
<<<<<<< HEAD
        log.trace("***********IN _handler_command_send_last_sample")
=======
        log.debug("***********IN _handler_command_send_last_sample")

>>>>>>> 412ea1d5
        next_state = None
        next_agent_state = None
        kwargs['timeout'] = 30
        kwargs['expected_prompt'] = '>\r\n>' # special one off prompt.
<<<<<<< HEAD
        
        prompt = self._wakeup(timeout=TIMEOUT)
        (result, last_sample) = self._do_cmd_resp(TeledyneInstrumentCmds.SEND_LAST_SAMPLE, *args, **kwargs)
=======

        prompt = self._wakeup(timeout=TIMEOUT)
        (result, last_sample) = self._do_cmd_resp(InstrumentCmds.SEND_LAST_SAMPLE, *args, **kwargs)
>>>>>>> 412ea1d5

        decoded_last_sample = base64.b64decode(last_sample)
        return (next_state, (next_agent_state, decoded_last_sample))

    def _handler_command_start_direct(self, *args, **kwargs):
        next_state = None
        result = None

        next_state = TeledyneProtocolState.DIRECT_ACCESS
        next_agent_state = ResourceAgentState.DIRECT_ACCESS
        log.trace("_handler_command_start_direct: entering DA mode")
        return (next_state, (next_agent_state, result))

    def _handler_direct_access_enter(self, *args, **kwargs):
        """
        Enter direct access state.
        """
        # Tell driver superclass to send a state change event.
        # Superclass will query the state.
        log.trace("IN _handler_direct_access_enter")

        self._driver_event(DriverAsyncEvent.STATE_CHANGE)
        self._sent_cmds = []

    def _handler_direct_access_exit(self, *args, **kwargs):
        """
        Exit direct access state.
        """
<<<<<<< HEAD
        log.trace("%%% IN _handler_direct_access_exit")
        pass
=======
        log.debug("%%% IN NEW _handler_direct_access_exit")

        result = self._do_cmd_resp(InstrumentCmds.GET, Parameter.TIME_OF_FIRST_PING)
        if "****/**/**,**:**:**" not in result:
            log.error("TG not allowed to be set. sending a break to clear it.")

            self._send_break()


>>>>>>> 412ea1d5

    def _handler_direct_access_execute_direct(self, data):
        log.trace("IN _handler_direct_access_execute_direct")
        next_state = None
        result = None
        next_agent_state = None

        self._do_cmd_direct(data)

        # add sent command to list for 'echo' filtering in callback
        self._sent_cmds.append(data)

        return (next_state, (next_agent_state, result))

    def _handler_direct_access_stop_direct(self):
        """
        @throw InstrumentProtocolException on invalid command
        """

        next_state = None
        result = None

        next_state = TeledyneProtocolState.COMMAND
        next_agent_state = ResourceAgentState.COMMAND

        return (next_state, (next_agent_state, result))

    def _build_set_command(self, cmd, param, val):
        """
        Build handler for set commands. param=val followed by newline.
        String val constructed by param dict formatting function.
        @param param the parameter key to set.
        @param val the parameter value to set.
        @ retval The set command to be sent to the device.
        @ retval The set command to be sent to the device.
        @throws InstrumentProtocolException if the parameter is not valid or
        if the formatting function could not accept the value passed.
        """

        try:
            str_val = self._param_dict.format(param, val)
            set_cmd = '%s%s' % (param, str_val)
            set_cmd = set_cmd + NEWLINE
            log.trace("IN _build_set_command CMD = '%s'", set_cmd)
        except KeyError:
            raise InstrumentParameterException('Unknown driver parameter %s' % param)

        return set_cmd

    def _parse_set_response(self, response, prompt):
        """
        Parse handler for set command.
        @param response command response string.
        @param prompt prompt following command response.
        @throws InstrumentProtocolException if set command misunderstood.
        """

        if prompt == TeledynePrompt.ERR:
            raise InstrumentParameterException('Protocol._parse_set_response : Set command not recognized: %s' % response)

        if " ERR" in response:
            raise InstrumentParameterException('Protocol._parse_set_response : Set command failed: %s' % response)

    def _build_get_command(self, cmd, param, **kwargs):
        """
        Build handler for set commands. param=val followed by newline.
        String val constructed by param dict formatting function.
        @param param the parameter key to set.
        @param val the parameter value to set.
        @ retval The set command to be sent to the device.
        @ retval The set command to be sent to the device.
        @throws InstrumentProtocolException if the parameter is not valid or
        if the formatting function could not accept the value passed.
        """

        kwargs['expected_prompt'] = TeledynePrompt.COMMAND + NEWLINE + TeledynePrompt.COMMAND
        try:
            self.get_param = param
            get_cmd = param + '?' + NEWLINE
        except KeyError:
            raise InstrumentParameterException('Unknown driver parameter %s' % param)

        return get_cmd

    def _parse_get_response(self, response, prompt):
        log.trace("GET RESPONSE = " + repr(response))
        if prompt == TeledynePrompt.ERR:
            raise InstrumentProtocolException('Protocol._parse_set_response : Set command not recognized: %s' % response)

        while (not response.endswith('\r\n>\r\n>')) or ('?' not in response):
            (prompt, response) = self._get_raw_response(30, TeledynePrompt.COMMAND)
            time.sleep(.05) # was 1

        self._param_dict.update(response)

        for line in response.split(NEWLINE):
            self._param_dict.update(line)
            if not "?" in line and ">" != line:
                response = line

        if self.get_param not in response:
            raise InstrumentParameterException('Failed to get a response for lookup of ' + self.get_param)

        self.get_count = 0
        return response

    ########################################################################
    # response handlers.
    ########################################################################
    ### Not sure if these are needed, since I'm creating data particles
    ### for the information.

    def _parse_output_calibration_data_response(self, response, prompt):
        """
        Return the output from the calibration request base 64 encoded
        """
        return base64.b64encode(response)

    def _parse_get_system_configuration(self, response, prompt):
        """
        return the output from the get system configuration request base 64 encoded
        """
        return base64.b64encode(response)

    def _parse_send_last_sample_response(self, response, prompt):
        """
        get the response from the CE command.
        Remove the >\n> from the end of it.
        return it base64 encoded
        """

        response = re.sub("CE\r\n", "", response)
        return (True, base64.b64encode(response))

    def _parse_save_setup_to_ram_response(self, response, prompt):
        """
        save settings to nv ram. return response.
        """

        # Cleanup the results
        response = re.sub("CK\r\n", "", response)
        response = re.sub("\[", "", response)
        response = re.sub("\]", "", response)
        response = re.sub("\r\n>", "", response)
        return (True, response)

    def _parse_clear_error_status_response(self, response, prompt):
        """
        Remove the sent command from the response and return it
        """
        log.trace("parse_error_status_response = %s", str(response))
        response = re.sub("CY0\r\n", "", response)
        response = re.sub("\r\n>", "", response)
        return (True, response)

    def _parse_error_status_response(self, response, prompt):
        """
        get the error status word, it should be 8 bytes of hexidecimal.
        """

        log.trace("parse_error_status_response = %s", str(response))
        response = re.sub("CY1\r\n", "", response)
        response = re.sub("\r\n>", "", response)
        return (True, response)

    def _parse_clear_fault_log_response(self, response, prompt):
        """
        clear the fault log.
        """
        response = re.sub("FC\r\n", "", response)
        response = re.sub("\r\n>", "", response)
        return (True, response)

    def _parse_fault_log_response(self, response, prompt):
        """
        display the fault log.
        """
        response = re.sub("FD\r\n", "", response)
        response = re.sub("\r\n>", "", response)
        return (True, response)

    def _parse_instrument_transform_matrix_response(self, response, prompt):
        """
        display the fault log.
        """
        response = re.sub("PS3\r\n", "", response)
        response = re.sub("\r\n>", "", response)
        return (True, response)

    def _parse_test_response(self, response, prompt):
        """
        display the fault log.
        """
        response = re.sub("PT200\r\n\r\n", "", response)
        response = re.sub("\r\n>", "", response)
        return (True, response)

    
    ########################################################################
    # Static helpers to format set commands.
    ########################################################################

    @staticmethod
    def _bool_to_int(v):
        """
        Write a bool value to string as an int.
        @param v A bool val.
        @retval a int string.
        @throws InstrumentParameterException if value is not a float.
        """

        if not isinstance(v, int):
            raise InstrumentParameterException('Value %s is not a int.' % v)
        else:
            if v:
                return 1
            else:
                return 0

    @staticmethod
    def _reverse_bool_to_int(v):
        """
        Write a inverse-bool value to string as an int.
        @param v A bool val.
        @retval a int string.
        @throws InstrumentParameterException if value is not a float.
        """

        if not isinstance(v, int):
            raise InstrumentParameterException('Value %s is not a float.' % v)
        else:
            if v:
                log.trace("RETURNING 0")
                return 0
            else:
                log.trace("RETURNING 1")
                return 1
<|MERGE_RESOLUTION|>--- conflicted
+++ resolved
@@ -50,12 +50,7 @@
 DEFAULT_CMD_TIMEOUT=20
 DEFAULT_WRITE_DELAY=0
 
-<<<<<<< HEAD
-class TeledynePrompt(BaseEnum):
-=======
-
 class Prompt(BaseEnum):
->>>>>>> 412ea1d5
     """
     Device i/o prompts..
     """
@@ -412,13 +407,8 @@
         """
         # Let's give it a try in unknown state
         log.trace("in apply_startup_params")
-<<<<<<< HEAD
-        if (self.get_current_state() != TeledyneProtocolState.COMMAND and
-            self.get_current_state() != TeledyneProtocolState.AUTOSAMPLE):
-=======
         if (self.get_current_state() != ProtocolState.COMMAND and
             self.get_current_state() != ProtocolState.AUTOSAMPLE):
->>>>>>> 412ea1d5
             raise InstrumentProtocolException("Not in command or autosample state. Unable to apply startup params")
 
         logging = self._is_logging()
@@ -465,7 +455,6 @@
         # Pass true to _set_params so we know these are startup values
         self._set_params(config, True)
 
-<<<<<<< HEAD
     def _get_params(self):
         return dir(TeledyneParameter)
 
@@ -477,9 +466,6 @@
 
     # TODO: does this below over-ride work?
 
-=======
-    # TODO: does this below over-ride work?
->>>>>>> 412ea1d5
     def _do_cmd_resp(self, cmd, *args, **kwargs):
         """
         Perform a command-response on the device.
@@ -519,13 +505,8 @@
         self._promptbuf = ''
 
         # Send command.
-<<<<<<< HEAD
         log.debug('_do_cmd_resp: %s, timeout=%s, write_delay=%s' %
                         (repr(cmd_line), timeout, write_delay))
-=======
-        log.debug('_do_cmd_resp: %s, timeout=%s, write_delay=%s, expected_prompt=%s,' %
-                        (repr(cmd_line), timeout, write_delay, expected_prompt))
->>>>>>> 412ea1d5
 
         if (write_delay == 0):
             self._connection.send(cmd_line)
@@ -537,10 +518,6 @@
         # Wait for the prompt, prepare result and return, timeout exception
         (prompt, result) = self._get_response(timeout,
                                               expected_prompt=expected_prompt)
-<<<<<<< HEAD
-
-=======
->>>>>>> 412ea1d5
         resp_handler = self._response_handlers.get((self.get_current_state(), cmd), None) or \
             self._response_handlers.get(cmd, None)
         resp_result = None
@@ -577,10 +554,6 @@
                         result = self._do_cmd_resp(TeledyneInstrumentCmds.GET, key, **kwargs)
                         results += result + NEWLINE
 
-<<<<<<< HEAD
-            result = self._do_cmd_resp(TeledyneInstrumentCmds.GET, key, **kwargs)
-=======
->>>>>>> 412ea1d5
             new_config = self._param_dict.get_config()
 
             if not dict_equal(new_config, old_config):
@@ -596,11 +569,7 @@
             # Switch back to streaming
             if logging:
                 my_state = self._protocol_fsm.get_current_state()
-<<<<<<< HEAD
-                log.trace("current_state = %s", my_state)
-=======
                 log.trace("current_state = %s calling start_logging", my_state)
->>>>>>> 412ea1d5
                 self._start_logging()
 
         if(error):
@@ -627,20 +596,12 @@
         except IndexError:
             pass
 
-<<<<<<< HEAD
-        log.trace("calling _verify_not_readonly ARGS = " + repr(args))
-        self._verify_not_readonly(*args, **kwargs)
-
-        for (key, val) in params.iteritems():
-            result = self._do_cmd_resp(TeledyneInstrumentCmds.SET, key, val, **kwargs)
-=======
         log.trace("_set_params calling _verify_not_readonly ARGS = " + repr(args))
         self._verify_not_readonly(*args, **kwargs)
 
         for (key, val) in params.iteritems():
             result = self._do_cmd_resp(InstrumentCmds.SET, key, val, **kwargs)
         log.trace("_set_params calling _update_params")
->>>>>>> 412ea1d5
         self._update_params()
         return result
 
@@ -717,14 +678,7 @@
         @throw InstrumentTimeoutException if the device could not be woken.
         """
 
-<<<<<<< HEAD
-        # TODO: decide if below should be kept.
         self.last_wakeup = time.time()
-        # TODO: decide if above should be kept.
-
-=======
-        self.last_wakeup = time.time()
->>>>>>> 412ea1d5
         # Clear the prompt buffer.
         self._promptbuf = ''
 
@@ -741,11 +695,7 @@
             for item in self._get_prompts():
                 index = self._promptbuf.find(item)
                 if index >= 0:
-<<<<<<< HEAD
-                    log.trace('wakeup got prompt: %s' % repr(item))
-=======
                     log.debug('wakeup got prompt: %s' % repr(item))
->>>>>>> 412ea1d5
                     return item
         return None
         #raise a timeout?
@@ -810,11 +760,7 @@
         @return: True if successful
         @throws: InstrumentProtocolException if failed to start logging
         """
-<<<<<<< HEAD
-        log.trace("in _start_logging - Start Logging!")
-=======
         log.trace("in _start_logging - are we logging? " + str(self._is_logging()))
->>>>>>> 412ea1d5
         if(self._is_logging()):
             return True
         self._do_cmd_no_resp(TeledyneInstrumentCmds.START_DEPLOYMENT, timeout=timeout)
@@ -946,13 +892,8 @@
         """
         # Command device to update parameters and send a config change event.
 
-<<<<<<< HEAD
-        log.trace("*** IN _handler_command_enter(), updating params")
-        self._update_params()
-=======
         log.trace("in _handler_command_enter()")
         #self._update_params()
->>>>>>> 412ea1d5
 
         # Tell driver superclass to send a state change event.
         # Superclass will query the state.
@@ -1163,11 +1104,7 @@
             self._stop_logging(*args, **kwargs)
 
             kwargs['timeout'] = 120
-<<<<<<< HEAD
-            result = self._do_cmd_resp(TeledyneInstrumentCmds.OUTPUT_CALIBRATION_DATA, *args, **kwargs)
-=======
             output = self._do_cmd_resp(InstrumentCmds.OUTPUT_CALIBRATION_DATA, *args, **kwargs)
->>>>>>> 412ea1d5
 
         # Catch all error so we can put ourself back into
         # streaming.  Then rethrow the error
@@ -1208,11 +1145,7 @@
 
             # Sync the clock
             timeout = kwargs.get('timeout', TIMEOUT)
-<<<<<<< HEAD
-            result = self._do_cmd_resp(TeledyneInstrumentCmds.GET_SYSTEM_CONFIGURATION, *args, **kwargs)
-=======
             output = self._do_cmd_resp(InstrumentCmds.GET_SYSTEM_CONFIGURATION, *args, **kwargs)
->>>>>>> 412ea1d5
 
         # Catch all error so we can put ourself back into
         # streaming.  Then rethrow the error
@@ -1247,9 +1180,6 @@
         next_agent_state = None
         result = None
         error = None
-<<<<<<< HEAD
-        log.trace("in _handler_autosample_clock_sync")
-=======
         
         logging = False
         
@@ -1262,7 +1192,6 @@
             self._stop_logging()
             
         log.debug("in _handler_autosample_clock_sync")
->>>>>>> 412ea1d5
         try:
             # Sync the clock
             timeout = kwargs.get('timeout', TIMEOUT)
@@ -1332,16 +1261,9 @@
 
         kwargs['timeout'] = 120
 
-<<<<<<< HEAD
-        result = self._do_cmd_resp(TeledyneInstrumentCmds.OUTPUT_CALIBRATION_DATA, *args, **kwargs)
-        result = base64.b64decode(result)
-        return (next_state, (next_agent_state, self._sanitize(result)))
-=======
         output = self._do_cmd_resp(InstrumentCmds.OUTPUT_CALIBRATION_DATA, *args, **kwargs)
         result = self._sanitize(base64.b64decode(output))
         return (next_state, (next_agent_state, result))
-        #return (next_state, (next_agent_state, {'result': result}))
->>>>>>> 412ea1d5
 
     def _handler_command_get_configuration(self, *args, **kwargs):
         """
@@ -1355,15 +1277,9 @@
 
         kwargs['timeout'] = 120  # long time to get params.
 
-<<<<<<< HEAD
-        result = self._do_cmd_resp(TeledyneInstrumentCmds.GET_SYSTEM_CONFIGURATION, *args, **kwargs)
-        result = self._sanitize(base64.b64decode(result))
-        return (next_state, (next_agent_state, result))
-=======
         output = self._do_cmd_resp(InstrumentCmds.GET_SYSTEM_CONFIGURATION, *args, **kwargs)
         result = self._sanitize(base64.b64decode(output))
         return (next_state, (next_agent_state, {'result': result}))
->>>>>>> 412ea1d5
 
     def _handler_command_clock_sync(self, *args, **kwargs):
         """
@@ -1385,25 +1301,15 @@
         return (next_state, (next_agent_state, result))
 
     def _handler_command_send_last_sample(self, *args, **kwargs):
-<<<<<<< HEAD
-        log.trace("***********IN _handler_command_send_last_sample")
-=======
         log.debug("***********IN _handler_command_send_last_sample")
 
->>>>>>> 412ea1d5
         next_state = None
         next_agent_state = None
         kwargs['timeout'] = 30
         kwargs['expected_prompt'] = '>\r\n>' # special one off prompt.
-<<<<<<< HEAD
-        
-        prompt = self._wakeup(timeout=TIMEOUT)
-        (result, last_sample) = self._do_cmd_resp(TeledyneInstrumentCmds.SEND_LAST_SAMPLE, *args, **kwargs)
-=======
 
         prompt = self._wakeup(timeout=TIMEOUT)
         (result, last_sample) = self._do_cmd_resp(InstrumentCmds.SEND_LAST_SAMPLE, *args, **kwargs)
->>>>>>> 412ea1d5
 
         decoded_last_sample = base64.b64decode(last_sample)
         return (next_state, (next_agent_state, decoded_last_sample))
@@ -1432,10 +1338,6 @@
         """
         Exit direct access state.
         """
-<<<<<<< HEAD
-        log.trace("%%% IN _handler_direct_access_exit")
-        pass
-=======
         log.debug("%%% IN NEW _handler_direct_access_exit")
 
         result = self._do_cmd_resp(InstrumentCmds.GET, Parameter.TIME_OF_FIRST_PING)
@@ -1443,9 +1345,6 @@
             log.error("TG not allowed to be set. sending a break to clear it.")
 
             self._send_break()
-
-
->>>>>>> 412ea1d5
 
     def _handler_direct_access_execute_direct(self, data):
         log.trace("IN _handler_direct_access_execute_direct")
