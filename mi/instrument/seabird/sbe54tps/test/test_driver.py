--- conflicted
+++ resolved
@@ -993,25 +993,19 @@
         da_capabilities[AgentCapabilityType.AGENT_COMMAND] = [ResourceAgentEvent.GO_COMMAND]
         da_capabilities[AgentCapabilityType.RESOURCE_COMMAND] = []
 
-<<<<<<< HEAD
-=======
         # Test direct access disconnect
->>>>>>> 412ea1d5
         self.assert_direct_access_start_telnet(timeout=10)
         self.assertTrue(self.tcp_client)
 
         self.assert_capabilities(da_capabilities)
         self.tcp_client.disconnect()
 
-<<<<<<< HEAD
-=======
         # Now do it again, but use the event to stop DA
         self.assert_state_change(ResourceAgentState.COMMAND, ProtocolState.COMMAND, 60)
         self.assert_direct_access_start_telnet(timeout=10)
         self.assert_capabilities(da_capabilities)
         self.assert_direct_access_stop_telnet()
 
->>>>>>> 412ea1d5
         ##################
         #  Command Mode
         ##################
