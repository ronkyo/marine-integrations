--- conflicted
+++ resolved
@@ -330,26 +330,15 @@
         """
         pass
 
-<<<<<<< HEAD
     def execute(self, channels, command, timeout=10):
-=======
-    def _handle_handle_data_received(self):
-        """State change handler"""
-        
-    def _handle_handle_get(self):
-        """State change handler"""
-        
-    def _handle_handle_set(self):
-        """State change handler"""
-    
-    def _handle_handle_acquire_sample(self):
-        """State change handler"""
-        
-    def _handle_handle_test(self):
-        """State change handler"""
-    
-    def _handle_handle_calibrate(self):
-        """State change handler"""  
+        """
+        """
+        pass
+
+    def execute_direct(self, channels, bytes):
+        """
+        """
+        pass
         
     ################################
     # Announcement callback from protocol
@@ -363,20 +352,6 @@
         tuple of (DriverAnnouncement enum, any error code, message)
         """
     
-    ##################
-    # Resource methods
-    ##################
-    def rcmd_initialize(self):
->>>>>>> 53745996
-        """
-        @param timeout Number of seconds before this operation times out
-        """
-        pass
-    
-    def execute_direct(self, channels, bytes):
-        """
-        """
-        pass
     
     ########################################################################
     # TBD.
