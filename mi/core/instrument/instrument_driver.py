#!/usr/bin/env python

"""
@package ion.services.mi.instrument_driver Instrument driver structures
@file ion/services/mi/instrument_driver.py
@author Edward Hunter
@brief Instrument driver classes that provide structure towards interaction
with individual instruments in the system.
"""

__author__ = 'Steve Foley'
__license__ = 'Apache 2.0'

import time

from mi.core.common import BaseEnum
from mi.core.exceptions import NotImplementedException 
from mi.core.exceptions import InstrumentException
from mi.core.exceptions import InstrumentParameterException
from mi.core.instrument.instrument_fsm import InstrumentFSM
from mi.core.instrument.logger_client import LoggerClient
from mi.core.instrument.instrument_protocol import BaseProtocolEvent

from mi.core.log import get_logger,LoggerManager
log = get_logger()

class DriverState(BaseEnum):
    """Common driver state enum"""

    UNCONFIGURED = 'DRIVER_STATE_UNCONFIGURED'
    DISCONNECTED = 'DRIVER_STATE_DISCONNECTED'
    CONNECTING = 'DRIVER_STATE_CONNECTING'
    DISCONNECTING = 'DRIVER_STATE_DISCONNECTING'
    CONNECTED = 'DRIVER_STATE_CONNECTED'
    ACQUIRE_SAMPLE = 'DRIVER_STATE_ACQUIRE_SAMPLE'
    UPDATE_PARAMS = 'DRIVER_STATE_UPDATE_PARAMS'
    SET = 'DRIVER_STATE_SET'
    SLEEP = 'DRIVER_STATE_SLEEP'

class DriverProtocolState(BaseEnum):
    """
    Base states for driver protocols. Subclassed for specific driver
    protocols.
    """
    AUTOSAMPLE = 'DRIVER_STATE_AUTOSAMPLE'
    TEST = 'DRIVER_STATE_TEST'
    CALIBRATE = 'DRIVER_STATE_CALIBRATE'
    COMMAND = 'DRIVER_STATE_COMMAND'
    DIRECT_ACCESS = 'DRIVER_STATE_DIRECT_ACCESS'
    UNKNOWN = 'DRIVER_STATE_UNKNOWN'
    POLL = 'DRIVER_STATE_POLL'

class DriverConnectionState(BaseEnum):
    """
    Base states for driver connections.
    """
    UNCONFIGURED = 'DRIVER_STATE_UNCONFIGURED'
    DISCONNECTED = 'DRIVER_STATE_DISCONNECTED'
    CONNECTED = 'DRIVER_STATE_CONNECTED'
    
class DriverEvent(BaseEnum):
    """
    Base events for driver state machines. Commands and other events
    are transformed into state machine events for handling.
    """
    ENTER = 'DRIVER_EVENT_ENTER'
    EXIT = 'DRIVER_EVENT_EXIT'
    INITIALIZE = 'DRIVER_EVENT_INITIALIZE'
    CONFIGURE = 'DRIVER_EVENT_CONFIGURE'
    CONNECT = 'DRIVER_EVENT_CONNECT'
    CONNECTION_LOST = 'DRIVER_CONNECTION_LOST'
    DISCONNECT = 'DRIVER_EVENT_DISCONNECT'
<<<<<<< HEAD

    DRIVER_PROTOCOL_PASSTHROUGH = 'DRIVER_PROTOCOL_PASSTHROUGH'  # New!

=======
    SET = 'DRIVER_EVENT_SET'
    GET = 'DRIVER_EVENT_GET'
    DISCOVER = 'DRIVER_EVENT_DISCOVER'
    EXECUTE = 'DRIVER_EVENT_EXECUTE'
    ACQUIRE_SAMPLE = 'DRIVER_EVENT_ACQUIRE_SAMPLE'
    START_AUTOSAMPLE = 'DRIVER_EVENT_START_AUTOSAMPLE'
    STOP_AUTOSAMPLE = 'DRIVER_EVENT_STOP_AUTOSAMPLE'
    TEST_AUTOSAMPLE = 'DRIVER_EVENT_TEST_AUTOSAMPLE'
    TEST = 'DRIVER_EVENT_TEST'
    RUN_TEST = 'DRIVER_EVENT_RUN_TEST'
    STOP_TEST = 'DRIVER_EVENT_STOP_TEST'
    CALIBRATE = 'DRIVER_EVENT_CALIBRATE'
    RESET = 'DRIVER_EVENT_RESET'
    ENTER = 'DRIVER_EVENT_ENTER'
    EXIT = 'DRIVER_EVENT_EXIT'
    UPDATE_PARAMS = 'DRIVER_EVENT_UPDATE_PARAMS'
    BREAK = 'DRIVER_EVENT_BREAK'
    EXECUTE_DIRECT = 'EXECUTE_DIRECT'    
    START_DIRECT = 'DRIVER_EVENT_START_DIRECT'
    STOP_DIRECT = 'DRIVER_EVENT_STOP_DIRECT'
    PING_DRIVER = 'DRIVER_EVENT_PING_DRIVER'
>>>>>>> c5458bb6
class DriverAsyncEvent(BaseEnum):
    """
    Asynchronous driver event types.
    """
    STATE_CHANGE = 'DRIVER_ASYNC_EVENT_STATE_CHANGE'
    CONFIG_CHANGE = 'DRIVER_ASYNC_EVENT_CONFIG_CHANGE'
    SAMPLE = 'DRIVER_ASYNC_EVENT_SAMPLE'
    ERROR = 'DRIVER_ASYNC_EVENT_ERROR'
    TEST_RESULT = 'DRIVER_ASYNC_TEST_RESULT'
    DIRECT_ACCESS = 'DRIVER_ASYNC_EVENT_DIRECT_ACCESS'

class DriverParameter(BaseEnum):
    """
    Base driver parameters. Subclassed by specific drivers with device
    specific parameters.
    """
    ALL = 'DRIVER_PARAMETER_ALL'

class InstrumentDriver(object):
    """
    Base class for instrument drivers.
    """
    
    def __init__(self, event_callback):
        """
        Constructor.
        @param event_callback The driver process callback used to send
        asynchrous driver events to the agent.
        """
        LoggerManager()
        self._send_event = event_callback

    #############################################################
    # Device connection interface.
    #############################################################
    
    def initialize(self, *args, **kwargs):
        """
        Initialize driver connection, bringing communications parameters
        into unconfigured state (no connection object).
        @raises InstrumentStateException if command not allowed in current state        
        @raises NotImplementedException if not implemented by subclass.
        """
        raise NotImplementedException('initialize() not implemented.')
        
    def configure(self, *args, **kwargs):
        """
        Configure the driver for communications with the device via
        port agent / logger (valid but unconnected connection object).
        @param arg[0] comms config dict.
        @raises InstrumentStateException if command not allowed in current state        
        @throws InstrumentParameterException if missing comms or invalid config dict.
        @raises NotImplementedException if not implemented by subclass.
        """
        raise NotImplementedException('configure() not implemented.')
        
    def connect(self, *args, **kwargs):
        """
        Establish communications with the device via port agent / logger
        (connected connection object).
        @raises InstrumentStateException if command not allowed in current state
        @throws InstrumentConnectionException if the connection failed.
        @raises NotImplementedException if not implemented by subclass.
        """
        raise NotImplementedException('connect() not implemented.')
    
    def disconnect(self, *args, **kwargs):
        """
        Disconnect from device via port agent / logger.
        @raises InstrumentStateException if command not allowed in current state
        @raises NotImplementedException if not implemented by subclass.
        """
        raise NotImplementedException('disconnect() not implemented.')

    #############################################################
    # Command and control interface.
    #############################################################

    def discover(self, *args, **kwargs):
        """
        Determine initial state upon establishing communications.
        @param timeout=timeout Optional command timeout.        
        @retval Current device state.
        @raises InstrumentTimeoutException if could not wake device.
        @raises InstrumentStateException if command not allowed in current state or if
        device state not recognized.
        @raises NotImplementedException if not implemented by subclass.
        """
        raise NotImplementedException('discover() is not implemented.')

    def get(self, *args, **kwargs):
        """
        Retrieve device parameters.
        @param args[0] DriverParameter.ALL or a list of parameters to retrive.
        @retval parameter : value dict.
        @raises InstrumentParameterException if missing or invalid get parameters.
        @raises InstrumentStateException if command not allowed in current state
        @raises NotImplementedException if not implemented by subclass.
        """
        raise NotImplementedException('get() is not implemented.')

    def set(self, *args, **kwargs):
        """
        Set device parameters.
        @param args[0] parameter : value dict of parameters to set.
        @param timeout=timeout Optional command timeout.
        @raises InstrumentParameterException if missing or invalid set parameters.
        @raises InstrumentTimeoutException if could not wake device or no response.
        @raises InstrumentProtocolException if set command not recognized.
        @raises InstrumentStateException if command not allowed in current state.
        @raises NotImplementedException if not implemented by subclass.
        """
        raise NotImplementedException('set() not implemented.')

    def execute_acquire_sample(self, *args, **kwargs):
        """
        Poll for a sample.
        @param timeout=timeout Optional command timeout.        
        @ retval Device sample dict.
        @raises InstrumentTimeoutException if could not wake device or no response.
        @raises InstrumentProtocolException if acquire command not recognized.
        @raises InstrumentStateException if command not allowed in current state.
        @raises NotImplementedException if not implemented by subclass.        
        """
        raise NotImplementedException('execute_acquire_sample() not implemented.')

    def execute_start_autosample(self, *args, **kwargs):
        """
        Switch to autosample mode.
        @param timeout=timeout Optional command timeout.        
        @raises InstrumentTimeoutException if could not wake device or no response.
        @raises InstrumentStateException if command not allowed in current state.
        @raises NotImplementedException if not implemented by subclass.                
        """
        raise NotImplementedException('execute_start_autosample() not implemented.')

    def execute_stop_autosample(self, *args, **kwargs):
        """
        Leave autosample mode.
        @param timeout=timeout Optional command timeout.        
        @raises InstrumentTimeoutException if could not wake device or no response.
        @raises InstrumentProtocolException if stop command not recognized.
        @raises InstrumentStateException if command not allowed in current state.
        @raises NotImplementedException if not implemented by subclass.                
        """
        raise NotImplementedException('execute_stop_autosample() not implemented.')

    def execute_test(self, *args, **kwargs):
        """
        Execute device tests.
        @param timeout=timeout Optional command timeout (for wakeup only --
        device specific timeouts for internal test commands).
        @raises InstrumentTimeoutException if could not wake device or no response.
        @raises InstrumentProtocolException if test commands not recognized.
        @raises InstrumentStateException if command not allowed in current state.
        @raises NotImplementedException if not implemented by subclass.                        
        """
        raise NotImplementedException('execute_test() not implemented.')

    def execute_calibrate(self, *args, **kwargs):
        """
        Execute device calibration.
        @param timeout=timeout Optional command timeout (for wakeup only --
        device specific timeouts for internal calibration commands).
        @raises InstrumentTimeoutException if could not wake device or no response.
        @raises InstrumentProtocolException if test commands not recognized.
        @raises InstrumentStateException if command not allowed in current state.
        @raises NotImplementedException if not implemented by subclass.                        
        """
        raise NotImplementedException('execute_calibrate() not implemented.')

    def execute_start_direct_access(self, *args, **kwargs):
        """
        Switch to direct access mode.
        @raises TimeoutError if could not wake device or no response.
        @raises StateError if command not allowed in current state.
        @raises NotImplementedError if not implemented by subclass.                
        """
        raise NotImplementedException('execute_start_direct_access() not implemented.')

    def execute_direct_access(self, *args, **kwargs):
        """
        output direct access data to device.
        @raises TimeoutError if could not wake device or no response.
        @raises StateError if command not allowed in current state.
        @raises NotImplementedError if not implemented by subclass.                
        """
        raise NotImplementedException('execute_direct_access() not implemented.')

    def execute_stop_direct_access(self, *args, **kwargs):
        """
        Leave direct access mode.
        @raises TimeoutError if could not wake device or no response.
        @raises ProtocolError if stop command not recognized.
        @raises StateError if command not allowed in current state.
        @raises NotImplementedError if not implemented by subclass.                
        """
        raise NotImplementedException('execute_stop_direct_access() not implemented.')

    ########################################################################
    # Resource query interface.
    ########################################################################    

    def get_resource_commands(self):
        """
        Return list of device execute commands available.
        """
        cmds = [cmd for cmd in dir(self) if cmd.startswith('execute_')]
        cmds = [item.replace('execute_','') for item in cmds]
        return cmds
    
    def get_resource_params(self):
        """
        Return list of device parameters available. Implemented in
        device specific subclass.
        """
        raise NotImplementedError('get_resource_params() is not implemented.')

    def get_current_state(self):
        """
        Return current device state. Implemented in connection specific
        subclasses.
        """
        raise NotImplementedException('get_current_state() is not implemented.')

    ########################################################################
    # Event interface.
    ########################################################################

    def _driver_event(self, type, val=None):
        """
        Construct and send an asynchronous driver event.
        @param type a DriverAsyncEvent type specifier.
        @param val event value for sample and test result events.
        """
        event = {
            'type' : type,
            'value' : None,
            'time' : time.time()
        }
        if type == DriverAsyncEvent.STATE_CHANGE:
            state = self.get_current_state()
            event['value'] = state
            self._send_event(event)
            
        elif type == DriverAsyncEvent.CONFIG_CHANGE:
            config = self.get(DriverParameter.ALL)
            event['value'] = config
            self._send_event(event)
        
        elif type == DriverAsyncEvent.SAMPLE:
            event['value'] = val
            self._send_event(event)
            
        elif type == DriverAsyncEvent.ERROR:
            # Error caught at driver process level.
            pass

        elif type == DriverAsyncEvent.TEST_RESULT:
            event['value'] = val
            self._send_event(event)

        elif type == DriverAsyncEvent.DIRECT_ACCESS:
            event['value'] = val
            self._send_event(event)

    ########################################################################
    # Test interface.
    ########################################################################

    def driver_echo(self, msg):
        """
        Echo a message.
        @param msg the message to prepend and echo back to the caller.
        """
        reply = 'driver_echo: '+msg
        return reply
    
    def test_exceptions(self, msg):
        """
        Test exception handling in the driver process.
        @param msg message string to put in a raised exception to be caught in
        a test.
        @raises InstrumentExeption always.
        """
        raise InstrumentException(msg)
        
class SingleConnectionInstrumentDriver(InstrumentDriver):
    """
    Base class for instrument drivers with a single device connection.
    Provides connenction state logic for single connection drivers. This is
    the base class for the majority of driver implementation classes.
    """
    
    def __init__(self, event_callback):
        """
        Constructor for singly connected instrument drivers.
        @param event_callback Callback to the driver process to send asynchronous
        driver events back to the agent.
        """
        InstrumentDriver.__init__(self, event_callback)
        
        # The only and only instrument connection.
        # Exists in the connected state.
        self._connection = None

        # The one and only instrument protocol.
        self._protocol = None
        
        # Build connection state machine.
        self._connection_fsm = InstrumentFSM(DriverConnectionState,
                                                DriverEvent,
                                                DriverEvent.ENTER,
                                                DriverEvent.EXIT)
        
        # Add handlers for all events.
<<<<<<< HEAD
        self._connection_fsm.add_handler(DriverConnectionState.UNCONFIGURED,    DriverEvent.ENTER,              self._handler_unconfigured_enter)
        self._connection_fsm.add_handler(DriverConnectionState.UNCONFIGURED,    DriverEvent.EXIT,               self._handler_unconfigured_exit)
        self._connection_fsm.add_handler(DriverConnectionState.UNCONFIGURED,    DriverEvent.INITIALIZE,         self._handler_unconfigured_initialize)
        self._connection_fsm.add_handler(DriverConnectionState.UNCONFIGURED,    DriverEvent.CONFIGURE,          self._handler_unconfigured_configure)
        self._connection_fsm.add_handler(DriverConnectionState.DISCONNECTED,    DriverEvent.ENTER,              self._handler_disconnected_enter)
        self._connection_fsm.add_handler(DriverConnectionState.DISCONNECTED,    DriverEvent.EXIT,               self._handler_disconnected_exit)
        self._connection_fsm.add_handler(DriverConnectionState.DISCONNECTED,    DriverEvent.INITIALIZE,         self._handler_disconnected_initialize)
        self._connection_fsm.add_handler(DriverConnectionState.DISCONNECTED,    DriverEvent.CONFIGURE,          self._handler_disconnected_configure)
        self._connection_fsm.add_handler(DriverConnectionState.DISCONNECTED,    DriverEvent.CONNECT,            self._handler_disconnected_connect)
        self._connection_fsm.add_handler(DriverConnectionState.CONNECTED,       DriverEvent.ENTER,              self._handler_connected_enter)
        self._connection_fsm.add_handler(DriverConnectionState.CONNECTED,       DriverEvent.EXIT,               self._handler_connected_exit)
        self._connection_fsm.add_handler(DriverConnectionState.CONNECTED,       DriverEvent.DISCONNECT,         self._handler_connected_disconnect)
        self._connection_fsm.add_handler(DriverConnectionState.CONNECTED,       DriverEvent.CONNECTION_LOST,    self._handler_connected_connection_lost)

        self._connection_fsm.add_handler(DriverConnectionState.CONNECTED,       DriverEvent.DRIVER_PROTOCOL_PASSTHROUGH, self._handler_connected_protocol_event)


=======
        self._connection_fsm.add_handler(DriverConnectionState.UNCONFIGURED, DriverEvent.ENTER, self._handler_unconfigured_enter)
        self._connection_fsm.add_handler(DriverConnectionState.UNCONFIGURED, DriverEvent.EXIT, self._handler_unconfigured_exit)
        self._connection_fsm.add_handler(DriverConnectionState.UNCONFIGURED, DriverEvent.INITIALIZE, self._handler_unconfigured_initialize)
        self._connection_fsm.add_handler(DriverConnectionState.UNCONFIGURED, DriverEvent.CONFIGURE, self._handler_unconfigured_configure)
        self._connection_fsm.add_handler(DriverConnectionState.DISCONNECTED, DriverEvent.ENTER, self._handler_disconnected_enter)
        self._connection_fsm.add_handler(DriverConnectionState.DISCONNECTED, DriverEvent.EXIT, self._handler_disconnected_exit)
        self._connection_fsm.add_handler(DriverConnectionState.DISCONNECTED, DriverEvent.INITIALIZE, self._handler_disconnected_initialize)
        self._connection_fsm.add_handler(DriverConnectionState.DISCONNECTED, DriverEvent.CONFIGURE, self._handler_disconnected_configure)
        self._connection_fsm.add_handler(DriverConnectionState.DISCONNECTED, DriverEvent.CONNECT, self._handler_disconnected_connect)
        self._connection_fsm.add_handler(DriverConnectionState.CONNECTED, DriverEvent.ENTER, self._handler_connected_enter)
        self._connection_fsm.add_handler(DriverConnectionState.CONNECTED, DriverEvent.EXIT, self._handler_connected_exit)
        self._connection_fsm.add_handler(DriverConnectionState.CONNECTED, DriverEvent.DISCONNECT, self._handler_connected_disconnect)
        self._connection_fsm.add_handler(DriverConnectionState.CONNECTED, DriverEvent.CONNECTION_LOST, self._handler_connected_connection_lost)
        self._connection_fsm.add_handler(DriverConnectionState.CONNECTED, DriverEvent.DISCOVER, self._handler_connected_protocol_event)
        self._connection_fsm.add_handler(DriverConnectionState.CONNECTED, DriverEvent.GET, self._handler_connected_protocol_event)
        self._connection_fsm.add_handler(DriverConnectionState.CONNECTED, DriverEvent.SET, self._handler_connected_protocol_event)
        self._connection_fsm.add_handler(DriverConnectionState.CONNECTED, DriverEvent.ACQUIRE_SAMPLE, self._handler_connected_protocol_event)
        self._connection_fsm.add_handler(DriverConnectionState.CONNECTED, DriverEvent.START_AUTOSAMPLE, self._handler_connected_protocol_event)
        self._connection_fsm.add_handler(DriverConnectionState.CONNECTED, DriverEvent.STOP_AUTOSAMPLE, self._handler_connected_protocol_event)
        self._connection_fsm.add_handler(DriverConnectionState.CONNECTED, DriverEvent.TEST_AUTOSAMPLE, self._handler_connected_protocol_event)
        self._connection_fsm.add_handler(DriverConnectionState.CONNECTED, DriverEvent.TEST, self._handler_connected_protocol_event)
        self._connection_fsm.add_handler(DriverConnectionState.CONNECTED, DriverEvent.CALIBRATE, self._handler_connected_protocol_event)
        self._connection_fsm.add_handler(DriverConnectionState.CONNECTED, DriverEvent.EXECUTE_DIRECT, self._handler_connected_protocol_event)
        self._connection_fsm.add_handler(DriverConnectionState.CONNECTED, DriverEvent.START_DIRECT, self._handler_connected_protocol_event)
        self._connection_fsm.add_handler(DriverConnectionState.CONNECTED, DriverEvent.STOP_DIRECT, self._handler_connected_protocol_event)
            
>>>>>>> c5458bb6
        # Start state machine.
        self._connection_fsm.start(DriverConnectionState.UNCONFIGURED)
                
    #############################################################
    # Device connection interface.
    #############################################################

    def initialize(self, *args, **kwargs):
        """
        Initialize driver connection, bringing communications parameters
        into unconfigured state (no connection object).
        @raises InstrumentStateException if command not allowed in current state        
        """
        # Forward event and argument to the connection FSM.
        return self._connection_fsm.on_event(DriverEvent.INITIALIZE, *args, **kwargs)
        
    def configure(self, *args, **kwargs):
        """
        Configure the driver for communications with the device via
        port agent / logger (valid but unconnected connection object).
        @param arg[0] comms config dict.
        @raises InstrumentStateException if command not allowed in current state        
        @throws InstrumentParameterException if missing comms or invalid config dict.
        """


        # Forward event and argument to the connection FSM.
        return self._connection_fsm.on_event(DriverEvent.CONFIGURE, *args, **kwargs)
        
    def connect(self, *args, **kwargs):
        """
        Establish communications with the device via port agent / logger
        (connected connection object).
        @raises InstrumentStateException if command not allowed in current state
        @throws InstrumentConnectionException if the connection failed.
        """
        # Forward event and argument to the connection FSM.
        return self._connection_fsm.on_event(DriverEvent.CONNECT, *args, **kwargs)
    
    def disconnect(self, *args, **kwargs):
        """
        Disconnect from device via port agent / logger.
        @raises InstrumentStateException if command not allowed in current state
        """
        # Forward event and argument to the connection FSM.
        return self._connection_fsm.on_event(DriverEvent.DISCONNECT, *args, **kwargs)

    #############################################################
    # Commande and control interface.
    #############################################################

    def discover(self, *args, **kwargs):
        """
        Determine initial state upon establishing communications.
        @param timeout=timeout Optional command timeout.        
        @retval Current device state.
        @raises InstrumentTimeoutException if could not wake device.
        @raises InstrumentStateException if command not allowed in current state or if
        device state not recognized.
        @raises NotImplementedException if not implemented by subclass.
        """
        # Forward event and argument to the protocol FSM.
        return self._connection_fsm.on_event(DriverEvent.DRIVER_PROTOCOL_PASSTHROUGH, BaseProtocolEvent.DISCOVER, *args, **kwargs)

    def get(self, *args, **kwargs):
        """
        Retrieve device parameters.
        @param args[0] DriverParameter.ALL or a list of parameters to retrive.
        @retval parameter : value dict.
        @raises InstrumentParameterException if missing or invalid get parameters.
        @raises InstrumentStateException if command not allowed in current state
        @raises NotImplementedException if not implemented by subclass.                        
        """
        # Forward event and argument to the protocol FSM.
        return self._connection_fsm.on_event(DriverEvent.DRIVER_PROTOCOL_PASSTHROUGH, BaseProtocolEvent.GET, *args, **kwargs)

    def set(self, *args, **kwargs):
        """
        Set device parameters.
        @param args[0] parameter : value dict of parameters to set.
        @param timeout=timeout Optional command timeout.
        @raises InstrumentParameterException if missing or invalid set parameters.
        @raises InstrumentTimeoutException if could not wake device or no response.
        @raises InstrumentProtocolException if set command not recognized.
        @raises InstrumentStateException if command not allowed in current state.
        @raises NotImplementedException if not implemented by subclass.                        
        """
        # Forward event and argument to the protocol FSM.
        return self._connection_fsm.on_event(DriverEvent.DRIVER_PROTOCOL_PASSTHROUGH, BaseProtocolEvent.SET, *args, **kwargs)

    def execute_acquire_sample(self, *args, **kwargs):
        """
        Poll for a sample.
        @param timeout=timeout Optional command timeout.        
        @ retval Device sample dict.
        @raises InstrumentTimeoutException if could not wake device or no response.
        @raises InstrumentProtocolException if acquire command not recognized.
        @raises InstrumentStateException if command not allowed in current state.
        @raises NotImplementedException if not implemented by subclass.                        
        """
        # Forward event and argument to the protocol FSM.
        return self._connection_fsm.on_event(DriverEvent.DRIVER_PROTOCOL_PASSTHROUGH, BaseProtocolEvent.ACQUIRE_SAMPLE, *args, **kwargs)

    def execute_start_autosample(self, *args, **kwargs):
        """
        Switch to autosample mode.
        @param timeout=timeout Optional command timeout.
        @raises InstrumentTimeoutException if could not wake device or no response.
        @raises InstrumentStateException if command not allowed in current state.
        @raises NotImplementedException if not implemented by subclass.
        """
        # Forward event and argument to the protocol FSM.
        return self._connection_fsm.on_event(DriverEvent.DRIVER_PROTOCOL_PASSTHROUGH, BaseProtocolEvent.START_AUTOSAMPLE, *args, **kwargs)

    def execute_stop_autosample(self, *args, **kwargs):
        """
        Leave autosample mode.
        @param timeout=timeout Optional command timeout.        
        @raises InstrumentTimeoutException if could not wake device or no response.
        @raises InstrumentProtocolException if stop command not recognized.
        @raises InstrumentStateException if command not allowed in current state.
        @raises NotImplementedException if not implemented by subclass.                        
         """
        # Forward event and argument to the protocol FSM.
        return self._connection_fsm.on_event(DriverEvent.DRIVER_PROTOCOL_PASSTHROUGH, BaseProtocolEvent.STOP_AUTOSAMPLE, *args, **kwargs)

    def execute_test_autosample(self, *args, **kwargs):
        """
        Force driver into autosample state for the purposes of unit testing 
        sample handling (fragments, invalid data, etc.)
        @param timeout=timeout Optional command timeout (for wakeup only --
        device specific timeouts for internal test commands).
        @raises InstrumentTimeoutException if could not wake device or no response.
        @raises InstrumentProtocolException if test commands not recognized.
        @raises InstrumentStateException if command not allowed in current state.
        @raises NotImplementedException if not implemented by subclass.                        
        """
        # Forward event and argument to the protocol FSM.
        return self._connection_fsm.on_event(DriverEvent.TEST, DriverEvent.TEST_AUTOSAMPLE, *args, **kwargs)

    def execute_test(self, *args, **kwargs):
        """
        Execute device tests.
        @param timeout=timeout Optional command timeout (for wakeup only --
        device specific timeouts for internal test commands).
        @raises InstrumentTimeoutException if could not wake device or no response.
        @raises InstrumentProtocolException if test commands not recognized.
        @raises InstrumentStateException if command not allowed in current state.
        @raises NotImplementedException if not implemented by subclass.                        
        """
        # Forward event and argument to the protocol FSM.
        return self._connection_fsm.on_event(DriverEvent.DRIVER_PROTOCOL_PASSTHROUGH, BaseProtocolEvent.TEST, *args, **kwargs)

    def execute_calibrate(self, *args, **kwargs):
        """
        Execute device calibration.
        @param timeout=timeout Optional command timeout (for wakeup only --
        device specific timeouts for internal calibration commands).
        @raises InstrumentTimeoutException if could not wake device or no response.
        @raises InstrumentProtocolException if test commands not recognized.
        @raises InstrumentStateException if command not allowed in current state.
        @raises NotImplementedException if not implemented by subclass.                        
        """
        # Forward event and argument to the protocol FSM.
        return self._connection_fsm.on_event(DriverEvent.DRIVER_PROTOCOL_PASSTHROUGH, BaseProtocolEvent.CALIBRATE, *args, **kwargs)

    def execute_start_direct_access(self, *args, **kwargs):
        """
        Switch to direct access mode.
        @raises TimeoutError if could not wake device or no response.
        @raises StateError if command not allowed in current state.
        @raises NotImplementedError if not implemented by subclass.                
        """
        return self._connection_fsm.on_event(DriverEvent.DRIVER_PROTOCOL_PASSTHROUGH, BaseProtocolEvent.START_DIRECT, *args, **kwargs)

    def execute_direct_access(self, *args, **kwargs):
        """
        output direct access data to device.
        @raises TimeoutError if could not wake device or no response.
        @raises StateError if command not allowed in current state.
        @raises NotImplementedError if not implemented by subclass.                
        """
        return self._connection_fsm.on_event(DriverEvent.DRIVER_PROTOCOL_PASSTHROUGH, BaseProtocolEvent.EXECUTE_DIRECT, *args, **kwargs)

    def execute_stop_direct_access(self, *args, **kwargs):
        """
        Leave direct access mode.
        @raises TimeoutError if could not wake device or no response.
        @raises ProtocolError if stop command not recognized.
        @raises StateError if command not allowed in current state.
        @raises NotImplementedError if not implemented by subclass.                
        """
        return self._connection_fsm.on_event(DriverEvent.DRIVER_PROTOCOL_PASSTHROUGH, BaseProtocolEvent.STOP_DIRECT, *args, **kwargs)



    ########################################################################
    # Resource query interface.
    ########################################################################

    def get_current_state(self):
        """
        Return current device state. For single connection devices, return
        a single connection state if not connected, and protocol state if connected.
        """
        connection_state = self._connection_fsm.get_current_state()
        if connection_state == DriverConnectionState.CONNECTED:
            return self._protocol.get_current_state()
        else:
            return connection_state

    ########################################################################
    # Unconfigured handlers.
    ########################################################################

    def _handler_unconfigured_enter(self, *args, **kwargs):
        """
        Enter unconfigured state.
        """
        # Send state change event to agent.
        self._driver_event(DriverAsyncEvent.STATE_CHANGE)
    
    def _handler_unconfigured_exit(self, *args, **kwargs):
        """
        Exit unconfigured state.
        """
        pass

    def _handler_unconfigured_initialize(self, *args, **kwargs):
        """
        Initialize handler. We are already in unconfigured state, do nothing.
        @retval (next_state, result) tuple, (None, None).
        """
        next_state = None
        result = None
        
        return (next_state, result)

    def _handler_unconfigured_configure(self, *args, **kwargs):
        """
        Configure driver for device comms.
        @param args[0] Communiations config dictionary.
        @retval (next_state, result) tuple, (DriverConnectionState.DISCONNECTED,
        None) if successful, (None, None) otherwise.
        @raises InstrumentParameterException if missing or invalid param dict.
        """
        next_state = None
        result = None


        # Get the required param dict.
        config = kwargs.get('config', None)  # via kwargs
        # TODO use kwargs as the only mechanism
        if config is None:
            try:
                config = args[0]  # via first argument
            except IndexError:
                pass

        if config is None:
            raise InstrumentParameterException('Missing comms config parameter.')

        # Verify dict and construct connection client.
        self._connection = self._build_connection(config)
        next_state = DriverConnectionState.DISCONNECTED

        return (next_state, result)

    ########################################################################
    # Disconnected handlers.
    ########################################################################

    def _handler_disconnected_enter(self, *args, **kwargs):
        """
        Enter disconnected state.
        """
        # Send state change event to agent.
        self._driver_event(DriverAsyncEvent.STATE_CHANGE)

    def _handler_disconnected_exit(self, *args, **kwargs):
        """
        Exit disconnected state.
        """
        pass

    def _handler_disconnected_initialize(self, *args, **kwargs):
        """
        Initialize device communications. Causes the connection parameters to
        be reset.
        @retval (next_state, result) tuple, (DriverConnectionState.UNCONFIGURED,
        None).
        """
        next_state = None
        result = None
        
        self._connection = None
        next_state = DriverConnectionState.UNCONFIGURED
        
        return (next_state, result)

    def _handler_disconnected_configure(self, *args, **kwargs):
        """
        Configure driver for device comms.
        @param args[0] Communiations config dictionary.
        @retval (next_state, result) tuple, (None, None).
        @raises InstrumentParameterException if missing or invalid param dict.
        """
        next_state = None
        result = None

        # Get required config param dict.
        config = kwargs.get('config', None)  # via kwargs
        # TODO use kwargs as the only mechanism
        if config is None:
            try:
                config = args[0]  # via first argument
            except IndexError:
                pass

        if config is None:
            raise InstrumentParameterException('Missing comms config parameter.')

        # Verify configuration dict, and update connection if possible.
        self._connection = self._build_connection(config)

        return (next_state, result)

    def _handler_disconnected_connect(self, *args, **kwargs):
        """
        Establish communications with the device via port agent / logger and
        construct and intialize a protocol FSM for device interaction.
        @retval (next_state, result) tuple, (DriverConnectionState.CONNECTED,
        None) if successful.
        @raises InstrumentConnectionException if the attempt to connect failed.
        """
        next_state = None
        result = None
        
        self._build_protocol()
        self._connection.init_comms(self._protocol.got_data)
        self._protocol._connection = self._connection
        next_state = DriverConnectionState.CONNECTED
        
        return (next_state, result)

    ########################################################################
    # Connected handlers.
    ########################################################################

    def _handler_connected_enter(self, *args, **kwargs):
        """
        Enter connected state.
        """
        # Send state change event to agent.
        self._driver_event(DriverAsyncEvent.STATE_CHANGE)

    def _handler_connected_exit(self, *args, **kwargs):
        """
        Exit connected state.
        """
        pass

    def _handler_connected_disconnect(self, *args, **kwargs):
        """
        Disconnect to the device via port agent / logger and destroy the
        protocol FSM.
        @retval (next_state, result) tuple, (DriverConnectionState.DISCONNECTED,
        None) if successful.
        """
        next_state = None
        result = None
        
        self._connection.stop_comms()
        self._protocol = None
        next_state = DriverConnectionState.DISCONNECTED
        
        return (next_state, result)

    def _handler_connected_connection_lost(self, *args, **kwargs):
        """
        The device connection was lost. Stop comms, destroy protocol FSM and
        revert to disconnected state.
        @retval (next_state, result) tuple, (DriverConnectionState.DISCONNECTED,
        None).
        """
        next_state = None
        result = None

        self._connection.stop_comms()
        self._protocol = None
        next_state = DriverConnectionState.DISCONNECTED
        
        return (next_state, result)

    def _handler_connected_protocol_event(self, event, *args, **kwargs):
        """
        Forward a driver command event to the protocol FSM.
        @param args positional arguments to pass on.
        @param kwargs keyword arguments to pass on.
        @retval (next_state, result) tuple, (None, protocol result).
        """

        next_state = None
        result = self._protocol._protocol_fsm.on_event(event, *args, **kwargs)
        
        return (next_state, result)


    ########################################################################
    # Helpers.
    ########################################################################

    def _build_connection(self, config):
        """
        Constructs and returns a Connection object according to the given
        configuration. The connection object is a LoggerClient instance in
        this base class. Subclasses can overwrite this operation as needed.
        The value returned by this operation is assigned to self._connection
        and also to self._protocol._connection upon entering in the
        DriverConnectionState.CONNECTED state.

        @param config configuration dict

        @retval a Connection instance, which will be assigned to
                  self._connection

        @throws InstrumentParameterException Invalid configuration.

        """
        if 'mock_port_agent' in config:
            mock_port_agent = config['mock_port_agent']
            # check for validity here...
            if (mock_port_agent is not None):
                print "TEMPTEMP mock is NOT NONE"
                return mock_port_agent
        try:
            addr = config['addr']
            port = config['port']

            if isinstance(addr, str) and isinstance(port, int) and len(addr)>0:
                return LoggerClient(addr, port)
            else:
                raise InstrumentParameterException('Invalid comms config dict.')

        except (TypeError, KeyError):
            raise InstrumentParameterException('Invalid comms config dict.')

    def _build_protocol(self):
        """
        Construct device specific single connection protocol FSM.
        Overridden in device specific subclasses.
        """
        pass<|MERGE_RESOLUTION|>--- conflicted
+++ resolved
@@ -70,33 +70,9 @@
     CONNECT = 'DRIVER_EVENT_CONNECT'
     CONNECTION_LOST = 'DRIVER_CONNECTION_LOST'
     DISCONNECT = 'DRIVER_EVENT_DISCONNECT'
-<<<<<<< HEAD
 
     DRIVER_PROTOCOL_PASSTHROUGH = 'DRIVER_PROTOCOL_PASSTHROUGH'  # New!
 
-=======
-    SET = 'DRIVER_EVENT_SET'
-    GET = 'DRIVER_EVENT_GET'
-    DISCOVER = 'DRIVER_EVENT_DISCOVER'
-    EXECUTE = 'DRIVER_EVENT_EXECUTE'
-    ACQUIRE_SAMPLE = 'DRIVER_EVENT_ACQUIRE_SAMPLE'
-    START_AUTOSAMPLE = 'DRIVER_EVENT_START_AUTOSAMPLE'
-    STOP_AUTOSAMPLE = 'DRIVER_EVENT_STOP_AUTOSAMPLE'
-    TEST_AUTOSAMPLE = 'DRIVER_EVENT_TEST_AUTOSAMPLE'
-    TEST = 'DRIVER_EVENT_TEST'
-    RUN_TEST = 'DRIVER_EVENT_RUN_TEST'
-    STOP_TEST = 'DRIVER_EVENT_STOP_TEST'
-    CALIBRATE = 'DRIVER_EVENT_CALIBRATE'
-    RESET = 'DRIVER_EVENT_RESET'
-    ENTER = 'DRIVER_EVENT_ENTER'
-    EXIT = 'DRIVER_EVENT_EXIT'
-    UPDATE_PARAMS = 'DRIVER_EVENT_UPDATE_PARAMS'
-    BREAK = 'DRIVER_EVENT_BREAK'
-    EXECUTE_DIRECT = 'EXECUTE_DIRECT'    
-    START_DIRECT = 'DRIVER_EVENT_START_DIRECT'
-    STOP_DIRECT = 'DRIVER_EVENT_STOP_DIRECT'
-    PING_DRIVER = 'DRIVER_EVENT_PING_DRIVER'
->>>>>>> c5458bb6
 class DriverAsyncEvent(BaseEnum):
     """
     Asynchronous driver event types.
@@ -413,7 +389,6 @@
                                                 DriverEvent.EXIT)
         
         # Add handlers for all events.
-<<<<<<< HEAD
         self._connection_fsm.add_handler(DriverConnectionState.UNCONFIGURED,    DriverEvent.ENTER,              self._handler_unconfigured_enter)
         self._connection_fsm.add_handler(DriverConnectionState.UNCONFIGURED,    DriverEvent.EXIT,               self._handler_unconfigured_exit)
         self._connection_fsm.add_handler(DriverConnectionState.UNCONFIGURED,    DriverEvent.INITIALIZE,         self._handler_unconfigured_initialize)
@@ -431,34 +406,6 @@
         self._connection_fsm.add_handler(DriverConnectionState.CONNECTED,       DriverEvent.DRIVER_PROTOCOL_PASSTHROUGH, self._handler_connected_protocol_event)
 
 
-=======
-        self._connection_fsm.add_handler(DriverConnectionState.UNCONFIGURED, DriverEvent.ENTER, self._handler_unconfigured_enter)
-        self._connection_fsm.add_handler(DriverConnectionState.UNCONFIGURED, DriverEvent.EXIT, self._handler_unconfigured_exit)
-        self._connection_fsm.add_handler(DriverConnectionState.UNCONFIGURED, DriverEvent.INITIALIZE, self._handler_unconfigured_initialize)
-        self._connection_fsm.add_handler(DriverConnectionState.UNCONFIGURED, DriverEvent.CONFIGURE, self._handler_unconfigured_configure)
-        self._connection_fsm.add_handler(DriverConnectionState.DISCONNECTED, DriverEvent.ENTER, self._handler_disconnected_enter)
-        self._connection_fsm.add_handler(DriverConnectionState.DISCONNECTED, DriverEvent.EXIT, self._handler_disconnected_exit)
-        self._connection_fsm.add_handler(DriverConnectionState.DISCONNECTED, DriverEvent.INITIALIZE, self._handler_disconnected_initialize)
-        self._connection_fsm.add_handler(DriverConnectionState.DISCONNECTED, DriverEvent.CONFIGURE, self._handler_disconnected_configure)
-        self._connection_fsm.add_handler(DriverConnectionState.DISCONNECTED, DriverEvent.CONNECT, self._handler_disconnected_connect)
-        self._connection_fsm.add_handler(DriverConnectionState.CONNECTED, DriverEvent.ENTER, self._handler_connected_enter)
-        self._connection_fsm.add_handler(DriverConnectionState.CONNECTED, DriverEvent.EXIT, self._handler_connected_exit)
-        self._connection_fsm.add_handler(DriverConnectionState.CONNECTED, DriverEvent.DISCONNECT, self._handler_connected_disconnect)
-        self._connection_fsm.add_handler(DriverConnectionState.CONNECTED, DriverEvent.CONNECTION_LOST, self._handler_connected_connection_lost)
-        self._connection_fsm.add_handler(DriverConnectionState.CONNECTED, DriverEvent.DISCOVER, self._handler_connected_protocol_event)
-        self._connection_fsm.add_handler(DriverConnectionState.CONNECTED, DriverEvent.GET, self._handler_connected_protocol_event)
-        self._connection_fsm.add_handler(DriverConnectionState.CONNECTED, DriverEvent.SET, self._handler_connected_protocol_event)
-        self._connection_fsm.add_handler(DriverConnectionState.CONNECTED, DriverEvent.ACQUIRE_SAMPLE, self._handler_connected_protocol_event)
-        self._connection_fsm.add_handler(DriverConnectionState.CONNECTED, DriverEvent.START_AUTOSAMPLE, self._handler_connected_protocol_event)
-        self._connection_fsm.add_handler(DriverConnectionState.CONNECTED, DriverEvent.STOP_AUTOSAMPLE, self._handler_connected_protocol_event)
-        self._connection_fsm.add_handler(DriverConnectionState.CONNECTED, DriverEvent.TEST_AUTOSAMPLE, self._handler_connected_protocol_event)
-        self._connection_fsm.add_handler(DriverConnectionState.CONNECTED, DriverEvent.TEST, self._handler_connected_protocol_event)
-        self._connection_fsm.add_handler(DriverConnectionState.CONNECTED, DriverEvent.CALIBRATE, self._handler_connected_protocol_event)
-        self._connection_fsm.add_handler(DriverConnectionState.CONNECTED, DriverEvent.EXECUTE_DIRECT, self._handler_connected_protocol_event)
-        self._connection_fsm.add_handler(DriverConnectionState.CONNECTED, DriverEvent.START_DIRECT, self._handler_connected_protocol_event)
-        self._connection_fsm.add_handler(DriverConnectionState.CONNECTED, DriverEvent.STOP_DIRECT, self._handler_connected_protocol_event)
-            
->>>>>>> c5458bb6
         # Start state machine.
         self._connection_fsm.start(DriverConnectionState.UNCONFIGURED)
                 
