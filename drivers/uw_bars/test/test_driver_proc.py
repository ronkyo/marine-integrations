--- conflicted
+++ resolved
@@ -29,24 +29,15 @@
 
 from ion.services.mi.drivers.uw_bars.common import BarsChannel
 from ion.services.mi.drivers.uw_bars.common import BarsParameter
-<<<<<<< HEAD
-
 from ion.services.mi.mi_logger import mi_logger
 log = mi_logger
-=======
 """
->>>>>>> b17dd37a
 
 import unittest
 from nose.plugins.attrib import attr
 
 @attr('UNIT', group='mi')
-<<<<<<< HEAD
 class BarsDriverTest(BarsTestCase):
-=======
-@unittest.skip('Need to align.')
-class BarsDriverTest(PyonBarsTestCase):
->>>>>>> b17dd37a
     """
     Tests involving ZMQ driver process and ZMQ client.
     """
